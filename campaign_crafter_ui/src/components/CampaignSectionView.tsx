--- conflicted
+++ resolved
@@ -109,13 +109,9 @@
   });
   const [isEditing, setIsEditing] = useState<boolean>(false); // For content editing
   const [editedContent, setEditedContent] = useState<string>(section.content || '');
-<<<<<<< HEAD
   const [isEditingTitle, setIsEditingTitle] = useState<boolean>(false);
   const [editableSectionTitle, setEditableSectionTitle] = useState<string>(section.title || '');
-=======
-  const [isEditingTitle, setIsEditingTitle] = useState<boolean>(false); // For title editing
   const [editedTitle, setEditedTitle] = useState<string>(section.title || '');
->>>>>>> 9ccefd56
   const [quillInstance, setQuillInstance] = useState<any>(null); // Enabled to store Quill instance
   const [localSaveError, setLocalSaveError] = useState<string | null>(null); // General save error for the section
   const [saveSuccess, setSaveSuccess] = useState<boolean>(false);
@@ -773,7 +769,6 @@
 
   return (
     <div id={`section-container-${section.id}`} className="campaign-section-view" tabIndex={-1}>
-<<<<<<< HEAD
       {section.title && (
         <div
           className="section-title-header"
@@ -858,49 +853,6 @@
       )}
       {localSaveError && !isEditingTitle && <Typography color="error" variant="caption" sx={{ pl: 2, pt:1 }}>Title Save Error: {localSaveError}</Typography>}
 
-=======
-      <div className="section-title-header">
-        {isEditingTitle ? (
-          <div className="title-edit-container">
-            <input
-              type="text"
-              value={editedTitle}
-              onChange={(e) => setEditedTitle(e.target.value)}
-              className="title-edit-input"
-              autoFocus
-              onKeyDown={(e) => {
-                if (e.key === 'Enter') handleSaveTitle();
-                if (e.key === 'Escape') handleCancelEditTitle();
-              }}
-            />
-            <Button onClick={handleSaveTitle} size="sm" className="title-edit-button" disabled={isSaving}>
-              <SaveIcon fontSize="small" />
-            </Button>
-            <Button onClick={handleCancelEditTitle} size="sm" variant="secondary" className="title-edit-button">
-              <CancelIcon fontSize="small" />
-            </Button>
-          </div>
-        ) : (
-          <div className="title-display-container" onClick={() => !isEditing && setIsCollapsed(!isCollapsed)} style={{ cursor: isEditing ? 'default' : 'pointer', display: 'flex', alignItems: 'center', flexGrow: 1 }}>
-            <h3 className="section-title" style={{ marginRight: '10px' }}>
-              {isCollapsed ? '▶' : '▼'} {section.title || 'Untitled Section'}
-            </h3>
-            {!isEditing && ( // Only show edit icon if not editing content
-              <IconButton onClick={(e: React.MouseEvent) => { e.stopPropagation(); setIsEditingTitle(true); }} size="small" className="edit-title-icon" title="Edit title">
-                <EditIcon fontSize="small" />
-              </IconButton>
-            )}
-          </div>
-        )}
-        {/* Display Section Type if not editing title or content */}
-        {!isEditingTitle && !isEditing && section.type && (
-          <span style={{ marginLeft: '10px', fontSize: '0.8em', color: '#666', fontStyle: 'italic' }}>
-            ({section.type})
-          </span>
-        )}
-      </div>
->>>>>>> 9ccefd56
-
       {!isCollapsed && (
         <>
           {/* Section Type Input - Placed here for better visibility and context */}
@@ -980,13 +932,7 @@
                               }
 
                               if (quill && selectionToUse && selectionToUse.length > 0) {
-<<<<<<< HEAD
-                                // const text = quill.getText(selectionToUse.index, selectionToUse.length); // Removed unused variable
-                                // const rangeToProcess = { index: selectionToUse.index, length: selectionToUse.length }; // Removed unused variable
-                                setIsSnippetContextMenuOpen(false);
-                                console.log("[CampaignSectionView] Snippet item onMouseDown: Calling HGC for feature:", feature.id.toString());
-                                await handleGenerateContent(feature.id.toString());
-=======
+
                                 // const text = quill.getText(selectionToUse.index, selectionToUse.length); // Unused
                                 // const rangeToProcess = { index: selectionToUse.index, length: selectionToUse.length }; // Unused
                                 setIsSnippetContextMenuOpen(false); // Close context menu
@@ -1008,7 +954,6 @@
                                   // campaign_characters will be added in handleGenerateContent if required by the feature.
                                   await handleGenerateContent(feature.id.toString(), selectionToUse, {});
                                 }
->>>>>>> 9ccefd56
                               } else {
                                 console.warn("[CampaignSectionView] Snippet item onMouseDown: No valid ref selection or Quill. Quill:", quill, "RefSelection:", selectionToUse);
                                 setIsSnippetContextMenuOpen(false); // Ensure context menu is closed
