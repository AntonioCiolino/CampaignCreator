import re
import math
from typing import List, Optional, Dict
from app import orm_models, crud
from app.services.llm_factory import get_llm_service
from app.services.llm_service import LLMServiceUnavailableError, LLMGenerationError
from sqlalchemy.orm import Session
from app.models import User as UserModel # For current_user type hint

class HomebreweryExportService:
    FRONT_COVER_TEMPLATE = r"""{{frontCover}}

{{logo ![](/assets/naturalCritLogoRed.svg)}}

# TITLE
## SUBTITLE
___

{{banner BANNER_TEXT}}

{{footnote
 EPISODE_INFO
}}

![background image](https://onedrive.live.com/embed?resid=387fb00e5a1e24c8%2152521&authkey=%21APkOXzEAywQMAwA){position:absolute,bottom:0,left:0,width:100%}
\page"""

    BACK_COVER_TEMPLATE = r"""\\page
{{backCover}}

#

![background image](https://--backcover url image--){position:absolute,bottom:0,left:0,height:100%}


# BACKCOVER ONE-LINER

---

ADD A CAMPAIGN COMMENTARY BLOCK HERE

---

{{logo
![](/assets/naturalCritLogoWhite.svg)

VTCNP Enterprises
}}"""

    @staticmethod
    def process_block(block_content: Optional[str]) -> str:
        if block_content is None:
            return ""
        
        if isinstance(block_content, list):
            block_content = "\n".join(map(str, block_content))

<<<<<<< HEAD
        # Remove any leading/trailing whitespace for the initial check
        processed_content_for_check = block_content.strip()

        # Case-insensitive check for "Table of Contents:"
        if processed_content_for_check.lower().startswith("table of contents:"):
            # Perform a case-insensitive replacement of the line starting with "Table of Contents:"
            # with the Homebrewery TOC tag.
            temp_toc_content = re.sub(
                r"^\s*table of contents:.*",  # Match from start of line
                "{{toc,wide,frame,box}}",    # Replacement
                block_content,               # Operate on original block_content
                count=1,
                flags=re.IGNORECASE | re.MULTILINE
            )

            # Process list items on the content.
            lines_for_list_processing = temp_toc_content.splitlines() # Handles various newline types

            final_processed_lines = []
            is_toc_tag_line_processed_for_list = False

            for line in lines_for_list_processing:
                # Check if the current line IS the TOC tag we just inserted.
                if "{{toc,wide,frame,box}}" in line and not is_toc_tag_line_processed_for_list:
                    final_processed_lines.append(line)
                    is_toc_tag_line_processed_for_list = True
                    continue

                # Process for list items
                if line.strip().startswith(("* ", "- ", "+ ")):
                    cleaned_line = re.sub(r"^\s*[\*\-\+]\s*", "", line).strip()
                    if cleaned_line:
                        final_processed_lines.append(f"- {cleaned_line}")
                elif line.strip():
                    final_processed_lines.append(line)

            return "\n".join(final_processed_lines)

        # If not a TOC block, apply other generic formatting
        current_text_to_format = block_content.strip()

        current_text_to_format = re.sub(r"^(Chapter\s*\d+|Section\s*\d+):", r"## \1", current_text_to_format, flags=re.IGNORECASE | re.MULTILINE)
=======
        processed_content = block_content.strip()

        # Replace "Table of Contents:" with a Homebrewery TOC tag
        if processed_content.strip().startswith("Table of Contents:"):
            processed_content = processed_content.replace("Table of Contents:", "{{toc,wide,frame,box}}", 1)
            lines = processed_content.split('\n')
            processed_lines = []
            for line in lines:
                if line.strip().startswith(("* ", "- ", "+ ")):
                    cleaned_line = re.sub(r"^\s*[\*\-\+]\s*", "", line).strip()
                    processed_lines.append(f"- {cleaned_line}") 
                else:
                    processed_lines.append(line)
            processed_content = "\n".join(processed_lines)
            return processed_content

        # Replace "Chapter X:" or "Section X:" at the start of a line with Markdown H2 headings
        processed_content = re.sub(r"^(Chapter\s*\d+|Section\s*\d+):", r"## \1", processed_content, flags=re.IGNORECASE | re.MULTILINE)
        
        # Replace "Background:" or similar headers at the start of a line with Markdown H2 headings
>>>>>>> 808d101d
        headers_to_format = ["Background", "Introduction", "Overview", "Synopsis", "Adventure Hook"]
        for header in headers_to_format:
            current_text_to_format = re.sub(rf"^{header}:", rf"## {header}", current_text_to_format, flags=re.IGNORECASE | re.MULTILINE)

<<<<<<< HEAD
        return current_text_to_format
=======
        return processed_content
>>>>>>> 808d101d

    def _calculate_modifier(self, stat_value: Optional[int]) -> str:
        if stat_value is None:
            stat_value = 10
        modifier = math.floor((stat_value - 10) / 2)
        return f"+{modifier}" if modifier >= 0 else str(modifier)

    def _format_character_complex_block(self, character: orm_models.Character) -> str:
        """
        Formats a single character's details into a Homebrewery Complex NPC stat block,
        similar to the "Elara Brightshield" example.
        """
        output = []

        character_name_or_default = character.name if character.name and character.name.strip() else "Unnamed Character"
        output.append(f"### {character_name_or_default}\n")

        # 1. Image (outside main stat block)
        if character.image_urls and len(character.image_urls) > 0:
            image_url = character.image_urls[0]
            alt_text = f"{character.name} image" if character.name and character.name.strip() else "Character image"
            output.append(f"![]({image_url}){{width:325px}}\n")

        # 2. {{note}} Block
        note_content = "GM Notes: Add relevant plot hooks or secret information here."
        if character.notes_for_llm and character.notes_for_llm.strip():
            note_content = character.notes_for_llm.strip()
        output.append(f"{{{{note\n{note_content}\n}}}}\n:")

        # 3. Descriptive Text (Appearance, Personality/Background)
        if character.appearance_description and character.appearance_description.strip():
            output.append(f"{character.appearance_description.strip()}\n")
        if character.description and character.description.strip():
            output.append(f"{character.description.strip()}\n")

        # Add a separator if there was descriptive text before the monster block
        if (character.appearance_description and character.appearance_description.strip()) or \
           (character.description and character.description.strip()):
            output.append(":\n")


        # 4. {{monster,frame ...}} Block
        output.append("{{monster,frame") # Not wide, similar to Elara's main stat block

        name = character.name if character.name and character.name.strip() else "Unnamed Character"
        output.append(f"## {name}")
        output.append(f"*Medium humanoid, alignment placeholder*")
        output.append(f"**Class**: Class placeholder (e.g., Warrior, Mage)")
        output.append("___")
        output.append(f"**Armor Class** :: AC placeholder (e.g., 16 (breastplate))")
        output.append(f"**Hit Points** :: HP placeholder (e.g., 58 (9d8 + 18))")
        output.append(f"**Speed** :: 30 ft.")
        output.append("___")

        # Stats Table
        stats = character.stats if character.stats else {}
        str_val = stats.get('strength', 10)
        dex_val = stats.get('dexterity', 10)
        con_val = stats.get('constitution', 10)
        int_val = stats.get('intelligence', 10)
        wis_val = stats.get('wisdom', 10)
        cha_val = stats.get('charisma', 10)

        output.append("|  STR  |  DEX  |  CON  |  INT  |  WIS  |  CHA  |")
        output.append("|:-----:|:-----:|:-----:|:-----:|:-----:|:-----:|")
        output.append(
            f"|  {str_val} ({self._calculate_modifier(str_val)}) "
            f"| {dex_val} ({self._calculate_modifier(dex_val)}) "
            f"| {con_val} ({self._calculate_modifier(con_val)}) "
            f"| {int_val} ({self._calculate_modifier(int_val)}) "
            f"| {wis_val} ({self._calculate_modifier(wis_val)}) "
            f"| {cha_val} ({self._calculate_modifier(cha_val)}) |"
        )
        output.append("___")

        output.append(f"**Saving Throws** :: Saving Throws placeholder (e.g., Wis +5, Cha +6)")
        output.append(f"**Skills** :: Skills placeholder (e.g., Perception +5, Persuasion +6)")
        output.append(f"**Senses** :: passive Perception placeholder (e.g., 15)")
        output.append(f"**Languages** :: Languages placeholder (e.g., Common, Celestial)")
        output.append(f"**Challenge** :: Challenge placeholder (e.g., 1 (200 XP))")
        output.append("___") # Elara example has this before spellcasting

        # Spellcasting (Placeholder)
        output.append("### Spellcasting")
        output.append("Spellcasting placeholder. This character might have spellcasting abilities. Define spell save DC, attack bonus, and prepared spells here if applicable.")
<<<<<<< HEAD
        output.append(":")
        output.append("**1st Level (X slots):** Spell 1, Spell 2")
        output.append("**2nd Level (Y slots):** Spell 3, Spell 4")
        output.append("\n")
=======
        output.append(":") # Elara example uses colon for list continuation
        output.append("**1st Level (X slots):** Spell 1, Spell 2")
        output.append("**2nd Level (Y slots):** Spell 3, Spell 4")
        output.append("\n") # Spacing after spell list
>>>>>>> 808d101d

        # Actions (Placeholder)
        output.append("### Actions")
        output.append("***Multiattack.*** Action placeholder (e.g., The character makes two melee attacks.)")
        output.append(":")
        output.append("***Weapon Name.*** *Melee or Ranged Weapon Attack:* Attack bonus placeholder to hit, reach/range placeholder, one target. *Hit:* Damage placeholder (e.g., 7 (1d8 + 3) piercing damage).")
        output.append("\n")

        # Bonus Actions (Placeholder - simplified from Elara)
        output.append("### Bonus Actions")
        output.append("***Bonus Action Name.*** Description of bonus action placeholder.")
        output.append("\n")

        # Features and Traits (Placeholder - simplified from Elara)
        output.append("### Features and Traits")
        output.append("***Feature Name.*** Description of feature or trait placeholder.")
        output.append("\n")

        # Reactions (Placeholder - simplified from Elara)
        output.append("### Reactions")
        output.append("***Reaction Name.*** Description of reaction placeholder.")

        output.append("}}") # End monster block

        return "\n".join(output)

    def _format_character_simple_block(self, character: orm_models.Character) -> str:
        """
        Formats a single character's details into a Homebrewery Simple NPC stat block (Harlan-style).
        """
        output = []
        character_name_or_default = character.name if character.name and character.name.strip() else "Unnamed Character"

        output.append(f"### {character_name_or_default}\n")

        if character.image_urls and len(character.image_urls) > 0:
            image_url = character.image_urls[0]
            alt_text = f"{character_name_or_default} image"
            output.append(f"![{alt_text}]({image_url}){{width:100%}}\n")

        output.append("{{monster,frame")
        output.append(f"## {character_name_or_default}")
        output.append(f"*Medium humanoid, alignment placeholder*")
        output.append("___")
        output.append(f"**Armor Class** :: 10 (Natural Armor)")
        output.append(f"**Hit Points** :: 10 (2d8+2)")
        output.append(f"**Speed** :: 30 ft.")
        output.append("___")

        stats_data = character.stats if character.stats else {}
        str_val = stats_data.get('strength', 10)
        dex_val = stats_data.get('dexterity', 10)
        con_val = stats_data.get('constitution', 10)
        int_val = stats_data.get('intelligence', 10)
        wis_val = stats_data.get('wisdom', 10)
        cha_val = stats_data.get('charisma', 10)

        output.append("|  STR  |  DEX  |  CON  |  INT  |  WIS  |  CHA  |")
        output.append("|:-----:|:-----:|:-----:|:-----:|:-----:|:-----:|")
        output.append(
            f"|  {str_val} ({self._calculate_modifier(str_val)}) "
            f"| {dex_val} ({self._calculate_modifier(dex_val)}) "
            f"| {con_val} ({self._calculate_modifier(con_val)}) "
            f"| {int_val} ({self._calculate_modifier(int_val)}) "
            f"| {wis_val} ({self._calculate_modifier(wis_val)}) "
            f"| {cha_val} ({self._calculate_modifier(cha_val)}) |"
        )
        output.append("___")

        personality = "Personality placeholder."
        if character.description and character.description.strip():
            first_sentence_match = re.match(r"^([^.!?]+[.!?])", character.description.strip())
            if first_sentence_match:
                extracted_personality = first_sentence_match.group(1).strip()
                if len(extracted_personality) < 150:
                    personality = extracted_personality
            elif len(character.description.strip()) < 150:
                 personality = character.description.strip()
        output.append(f"**Personality:** {personality}")

        output.append("}}")
        return "\n".join(output)

    async def format_campaign_for_homebrewery(self, campaign: orm_models.Campaign, sections: List[orm_models.CampaignSection], db: Session, current_user: UserModel) -> str: # Added db, current_user and async
<<<<<<< HEAD
=======
        # TODO: Make page_image_url and stain_images configurable in the future, perhaps via campaign settings or user profile.
>>>>>>> 808d101d
        page_image_url = "https://www.gmbinder.com/images/b7OT9E4.png"
        stain_images = [
            "https://www.gmbinder.com/images/86T8EZC.png", 
            "https://www.gmbinder.com/images/cblLsoB.png",
        ]
        
        homebrewery_content = []

        # Front Cover
        front_cover = self.FRONT_COVER_TEMPLATE
        front_cover = front_cover.replace("TITLE", campaign.title if campaign.title else "Untitled Campaign")
        front_cover = front_cover.replace("SUBTITLE", "A Campaign Adventure")
        front_cover = front_cover.replace("BANNER_TEXT", "Exciting Banner Text!")
        front_cover = front_cover.replace("EPISODE_INFO", "Author to provide episode details here.")
        front_cover = front_cover.replace("https://onedrive.live.com/embed?resid=387fb00e5a1e24c8%2152521&authkey=%21APkOXzEAywQMAwA", "https://via.placeholder.com/816x1056.png?text=Front+Cover+Background")
        homebrewery_content.append(front_cover)

        # Title page style
        homebrewery_content.append("<style>")
        homebrewery_content.append("  .phb#p1{ text-align:center; }")
        homebrewery_content.append("  .phb#p1:after{ display:none; }")
        homebrewery_content.append("</style>\n")

        # Title
        homebrewery_content.append(f"# {campaign.title if campaign.title else 'Untitled Campaign'}\n")

        if campaign.concept:
            homebrewery_content.append("## Campaign Overview\n") 
            homebrewery_content.append(f"{campaign.concept.strip()}\n")
        
        homebrewery_content.append("\\page\n")

        sections_summary = "\n".join([s.title for s in sections if s.title])
        freshly_generated_hb_toc_string: Optional[str] = None

        if sections_summary:
            try:
                provider_name_for_llm = None
                model_id_for_llm = campaign.selected_llm_id
                if campaign.selected_llm_id and '/' in campaign.selected_llm_id:
                    provider_name_for_llm, model_id_for_llm = campaign.selected_llm_id.split('/', 1)

                llm_service = get_llm_service(
                    provider_name=provider_name_for_llm,
                    model_id_with_prefix=campaign.selected_llm_id
                )
                if llm_service:
                    print(f"INFO EXPORT: Generating Homebrewery TOC for campaign {campaign.id} using model {campaign.selected_llm_id}")
                    freshly_generated_hb_toc_string = await llm_service.generate_homebrewery_toc_from_sections(
                        sections_summary=sections_summary,
                        db=db,
                        current_user=current_user,
                        model=model_id_for_llm
                    )
                else:
                    print(f"ERROR EXPORT: Could not get LLM service for provider '{provider_name_for_llm}' or model '{campaign.selected_llm_id}' for campaign {campaign.id}")

            except (LLMServiceUnavailableError, LLMGenerationError) as e:
                print(f"ERROR EXPORT: LLM error generating Homebrewery TOC for campaign {campaign.id}: {e}")
            except Exception as e:
                print(f"ERROR EXPORT: Unexpected error generating Homebrewery TOC for campaign {campaign.id}: {type(e).__name__} - {e}")
        else:
            print(f"INFO EXPORT: No sections with titles found for campaign {campaign.id}, skipping Homebrewery TOC generation.")

        if freshly_generated_hb_toc_string:
            processed_toc = self.process_block(freshly_generated_hb_toc_string)
            homebrewery_content.append(f"{processed_toc.strip()}\n")
            homebrewery_content.append("\\page\n")

            hb_toc_object_to_save = {"markdown_string": freshly_generated_hb_toc_string}
            try:
<<<<<<< HEAD
                from app.models import CampaignUpdate
=======
                # This assumes crud.update_campaign_homebrewery_toc will be created/adapted
                # to handle updating only this field.
                # For now, we'll use a more general update and rely on Pydantic model validation for structure.
                # This might be problematic if campaign.homebrewery_toc is not Optional[Dict[str,str]] in CampaignUpdate model.
                # Let's assume a specific CRUD function or that CampaignUpdate model is correctly structured for this.

                # For this subtask, we are focusing on the service logic.
                # A direct call to crud.update_campaign might be too broad if we only want to update the TOC.
                # We will assume a more targeted (hypothetical) CRUD function for now:
                # crud.update_campaign_homebrewery_toc(db=db, campaign_id=campaign.id, homebrewery_toc_content=hb_toc_object_to_save)

                # To make this runnable without a new CRUD method yet, we can try to update using existing CampaignUpdate
                # This requires CampaignUpdate Pydantic model to accept homebrewery_toc as Dict[str, str]
                from app.models import CampaignUpdate # Local import for this block
>>>>>>> 808d101d
                campaign_update_payload = CampaignUpdate(homebrewery_toc=hb_toc_object_to_save)
                await crud.update_campaign(db=db, campaign_id=campaign.id, campaign_update=campaign_update_payload)
                print(f"INFO EXPORT: Attempted to save newly generated Homebrewery TOC to DB for campaign {campaign.id}")
            except Exception as e:
                print(f"ERROR EXPORT: Failed to save newly generated Homebrewery TOC to DB for campaign {campaign.id}: {type(e).__name__} - {e}")
        else:
            print(f"INFO EXPORT: No Homebrewery TOC was generated or appended for campaign {campaign.id}.")

        for section in sections: 
            if section.title:
                homebrewery_content.append(f"## {section.title.strip()}\n")
            
            if section.content:
                homebrewery_content.append(f"{section.content.strip()}\n") 
            
            homebrewery_content.append("\\page\n") 

<<<<<<< HEAD
        if campaign.characters:
            homebrewery_content.append("\\page\n")
=======
        # Character Appendix Section (Dramatis Personae)
        if campaign.characters:
            homebrewery_content.append("\\page\n") # Start Dramatis Personae on a new page
>>>>>>> 808d101d
            homebrewery_content.append("## Dramatis Personae\n")

            for character in campaign.characters:
                if character.export_format_preference == 'simple':
                    homebrewery_content.append(self._format_character_simple_block(character))
                else:
                    homebrewery_content.append(self._format_character_complex_block(character))

                homebrewery_content.append("\\page\n")

        if stain_images:
            for i, stain_url in enumerate(stain_images):
                if (i + 1) % 3 == 0 :
                    homebrewery_content.append(f"{{{{stain:{stain_url}}}}}\n") 

        # Back Cover
        back_cover = self.BACK_COVER_TEMPLATE
        back_cover = back_cover.replace("https://--backcover url image--", "https://via.placeholder.com/816x1056.png?text=Back+Cover+Background")
        back_cover = back_cover.replace("BACKCOVER ONE-LINER", "An Unforgettable Adventure Awaits!")
        back_cover = back_cover.replace("ADD A CAMPAIGN COMMENTARY BLOCK HERE", "Author's notes and commentary on the campaign.")
        homebrewery_content.append(back_cover)

        return "\n\n".join(homebrewery_content)<|MERGE_RESOLUTION|>--- conflicted
+++ resolved
@@ -55,7 +55,6 @@
         if isinstance(block_content, list):
             block_content = "\n".join(map(str, block_content))
 
-<<<<<<< HEAD
         # Remove any leading/trailing whitespace for the initial check
         processed_content_for_check = block_content.strip()
 
@@ -98,37 +97,11 @@
         current_text_to_format = block_content.strip()
 
         current_text_to_format = re.sub(r"^(Chapter\s*\d+|Section\s*\d+):", r"## \1", current_text_to_format, flags=re.IGNORECASE | re.MULTILINE)
-=======
-        processed_content = block_content.strip()
-
-        # Replace "Table of Contents:" with a Homebrewery TOC tag
-        if processed_content.strip().startswith("Table of Contents:"):
-            processed_content = processed_content.replace("Table of Contents:", "{{toc,wide,frame,box}}", 1)
-            lines = processed_content.split('\n')
-            processed_lines = []
-            for line in lines:
-                if line.strip().startswith(("* ", "- ", "+ ")):
-                    cleaned_line = re.sub(r"^\s*[\*\-\+]\s*", "", line).strip()
-                    processed_lines.append(f"- {cleaned_line}") 
-                else:
-                    processed_lines.append(line)
-            processed_content = "\n".join(processed_lines)
-            return processed_content
-
-        # Replace "Chapter X:" or "Section X:" at the start of a line with Markdown H2 headings
-        processed_content = re.sub(r"^(Chapter\s*\d+|Section\s*\d+):", r"## \1", processed_content, flags=re.IGNORECASE | re.MULTILINE)
-        
-        # Replace "Background:" or similar headers at the start of a line with Markdown H2 headings
->>>>>>> 808d101d
         headers_to_format = ["Background", "Introduction", "Overview", "Synopsis", "Adventure Hook"]
         for header in headers_to_format:
             current_text_to_format = re.sub(rf"^{header}:", rf"## {header}", current_text_to_format, flags=re.IGNORECASE | re.MULTILINE)
 
-<<<<<<< HEAD
         return current_text_to_format
-=======
-        return processed_content
->>>>>>> 808d101d
 
     def _calculate_modifier(self, stat_value: Optional[int]) -> str:
         if stat_value is None:
@@ -214,17 +187,10 @@
         # Spellcasting (Placeholder)
         output.append("### Spellcasting")
         output.append("Spellcasting placeholder. This character might have spellcasting abilities. Define spell save DC, attack bonus, and prepared spells here if applicable.")
-<<<<<<< HEAD
         output.append(":")
         output.append("**1st Level (X slots):** Spell 1, Spell 2")
         output.append("**2nd Level (Y slots):** Spell 3, Spell 4")
         output.append("\n")
-=======
-        output.append(":") # Elara example uses colon for list continuation
-        output.append("**1st Level (X slots):** Spell 1, Spell 2")
-        output.append("**2nd Level (Y slots):** Spell 3, Spell 4")
-        output.append("\n") # Spacing after spell list
->>>>>>> 808d101d
 
         # Actions (Placeholder)
         output.append("### Actions")
@@ -309,10 +275,7 @@
         return "\n".join(output)
 
     async def format_campaign_for_homebrewery(self, campaign: orm_models.Campaign, sections: List[orm_models.CampaignSection], db: Session, current_user: UserModel) -> str: # Added db, current_user and async
-<<<<<<< HEAD
-=======
         # TODO: Make page_image_url and stain_images configurable in the future, perhaps via campaign settings or user profile.
->>>>>>> 808d101d
         page_image_url = "https://www.gmbinder.com/images/b7OT9E4.png"
         stain_images = [
             "https://www.gmbinder.com/images/86T8EZC.png", 
@@ -384,24 +347,7 @@
 
             hb_toc_object_to_save = {"markdown_string": freshly_generated_hb_toc_string}
             try:
-<<<<<<< HEAD
                 from app.models import CampaignUpdate
-=======
-                # This assumes crud.update_campaign_homebrewery_toc will be created/adapted
-                # to handle updating only this field.
-                # For now, we'll use a more general update and rely on Pydantic model validation for structure.
-                # This might be problematic if campaign.homebrewery_toc is not Optional[Dict[str,str]] in CampaignUpdate model.
-                # Let's assume a specific CRUD function or that CampaignUpdate model is correctly structured for this.
-
-                # For this subtask, we are focusing on the service logic.
-                # A direct call to crud.update_campaign might be too broad if we only want to update the TOC.
-                # We will assume a more targeted (hypothetical) CRUD function for now:
-                # crud.update_campaign_homebrewery_toc(db=db, campaign_id=campaign.id, homebrewery_toc_content=hb_toc_object_to_save)
-
-                # To make this runnable without a new CRUD method yet, we can try to update using existing CampaignUpdate
-                # This requires CampaignUpdate Pydantic model to accept homebrewery_toc as Dict[str, str]
-                from app.models import CampaignUpdate # Local import for this block
->>>>>>> 808d101d
                 campaign_update_payload = CampaignUpdate(homebrewery_toc=hb_toc_object_to_save)
                 await crud.update_campaign(db=db, campaign_id=campaign.id, campaign_update=campaign_update_payload)
                 print(f"INFO EXPORT: Attempted to save newly generated Homebrewery TOC to DB for campaign {campaign.id}")
@@ -419,14 +365,9 @@
             
             homebrewery_content.append("\\page\n") 
 
-<<<<<<< HEAD
+        # Character Appendix Section (Dramatis Personae)
         if campaign.characters:
             homebrewery_content.append("\\page\n")
-=======
-        # Character Appendix Section (Dramatis Personae)
-        if campaign.characters:
-            homebrewery_content.append("\\page\n") # Start Dramatis Personae on a new page
->>>>>>> 808d101d
             homebrewery_content.append("## Dramatis Personae\n")
 
             for character in campaign.characters:
