--- conflicted
+++ resolved
@@ -31,6 +31,8 @@
         self.feature_prompt_service = FeaturePromptService()
     async def is_available(self, current_user: UserModel, db: Session) -> bool: # Added _current_user, _db
         # Accepts current_user and db session for availability checks
+    async def is_available(self, current_user: UserModel, db: Session) -> bool: # Added _current_user, _db
+        # Accepts current_user and db session for availability checks
         if not (self.api_key and self.api_key != "YOUR_GEMINI_API_KEY"):
             return False
         try:
@@ -57,6 +59,8 @@
             return genai.GenerativeModel(effective_model_id)
         except Exception as e: # Broad catch, as various errors can occur here
             raise LLMServiceUnavailableError(f"Failed to initialize Gemini model '{effective_model_id}': {e}")
+    async def generate_text(self, prompt: str, current_user: UserModel, db: Session, model: Optional[str] = None, temperature: float = 0.7, max_tokens: Optional[int] = None) -> str: # Added _current_user, db
+        if not await self.is_available(current_user=current_user, db=db): # Pass args
     async def generate_text(self, prompt: str, current_user: UserModel, db: Session, model: Optional[str] = None, temperature: float = 0.7, max_tokens: Optional[int] = None) -> str: # Added _current_user, db
         if not await self.is_available(current_user=current_user, db=db): # Pass args
             raise LLMServiceUnavailableError("Gemini service is not available.")
@@ -95,6 +99,7 @@
             #     raise Exception(f"An unexpected error occurred: {str(e)}") from e
     async def generate_campaign_concept(self, user_prompt: str, db: Session, current_user: UserModel, model: Optional[str] = None) -> str: # Added current_user
         if not await self.is_available(current_user=current_user, db=db): # Pass args
+        if not await self.is_available(current_user=current_user, db=db): # Pass args
             raise LLMServiceUnavailableError("Gemini service is not available.")
         model_instance = self._get_model_instance(model)
         
@@ -104,7 +109,9 @@
         
         # Re-use generate_text for actual generation, passing current_user and db
         return await self.generate_text(prompt=final_prompt, current_user=current_user, db=db, model=model_instance.model_name, temperature=0.7, max_tokens=1000)
+        return await self.generate_text(prompt=final_prompt, current_user=current_user, db=db, model=model_instance.model_name, temperature=0.7, max_tokens=1000)
     async def generate_toc(self, campaign_concept: str, db: Session, current_user: UserModel, model: Optional[str] = None) -> Dict[str, str]: # Added current_user
+        if not await self.is_available(current_user=current_user, db=db): # Pass args
         if not await self.is_available(current_user=current_user, db=db): # Pass args
             raise LLMServiceUnavailableError("Gemini service is not available.")
         if not campaign_concept:
@@ -119,6 +126,7 @@
         
         generated_display_toc = await self.generate_text(
             prompt=display_final_prompt,
+            current_user=current_user, db=db, # Pass args
             current_user=current_user, db=db, # Pass args
             model=model_instance.model_name,
             temperature=0.5,
@@ -134,6 +142,7 @@
         generated_homebrewery_toc = await self.generate_text(
             prompt=homebrewery_final_prompt,
             current_user=current_user, db=db, # Pass args
+            current_user=current_user, db=db, # Pass args
             model=model_instance.model_name,
             temperature=0.5,
             max_tokens=1000 # Potentially more tokens for complex Homebrewery format
@@ -146,6 +155,7 @@
         }
     async def generate_titles(self, campaign_concept: str, db: Session, current_user: UserModel, count: int = 5, model: Optional[str] = None) -> List[str]: # Added current_user
         if not await self.is_available(current_user=current_user, db=db): # Pass args
+        if not await self.is_available(current_user=current_user, db=db): # Pass args
             raise LLMServiceUnavailableError("Gemini service is not available.")
         if not campaign_concept:
             raise ValueError("Campaign concept cannot be empty.")
@@ -155,6 +165,7 @@
         custom_prompt_template = self.feature_prompt_service.get_prompt("Campaign Names", db=db)
         final_prompt = custom_prompt_template.format(campaign_concept=campaign_concept, count=count) if custom_prompt_template else \
                        f"Based on the following RPG campaign concept: '{campaign_concept}', generate {count} alternative, catchy campaign titles. List each title on a new line. Ensure only the titles are listed, nothing else."
+        text_response = await self.generate_text(prompt=final_prompt, current_user=current_user, db=db, model=model_instance.model_name, temperature=0.7, max_tokens=150 + (count * 20)) # Pass args
         text_response = await self.generate_text(prompt=final_prompt, current_user=current_user, db=db, model=model_instance.model_name, temperature=0.7, max_tokens=150 + (count * 20)) # Pass args
         titles = [title.strip() for title in text_response.split('\n') if title.strip()]
         return titles[:count]
@@ -169,6 +180,7 @@
         model: Optional[str] = None,
         section_type: Optional[str] = None
     ) -> str:
+        if not await self.is_available(current_user=current_user, db=db): # Pass args
         if not await self.is_available(current_user=current_user, db=db): # Pass args
             raise LLMServiceUnavailableError("Gemini service is not available.")
         if not campaign_concept:
@@ -216,14 +228,19 @@
     async def list_available_models(self, current_user: UserModel, db: Session) -> List[Dict[str, str]]: # Added _current_user, _db
         if not await self.is_available(current_user=current_user, db=db): # Pass args
             # Line above was programmatically corrected from a syntax error (db=\1)
+        return await self.generate_text(prompt=final_prompt_for_generation, current_user=current_user, db=db, model=model_instance.model_name, temperature=0.7, max_tokens=4000) # Pass args
+    async def list_available_models(self, current_user: UserModel, db: Session) -> List[Dict[str, str]]: # Added _current_user, _db
+        if not await self.is_available(current_user=current_user, db=db): # Pass args
+            # Line above was programmatically corrected from a syntax error (db=\1)
             print("Warning: Gemini API key not configured or service unavailable. Cannot fetch models.")
             return [
+            {"id": "gemini-pro", "name": "Gemini Pro (Unavailable/Fallback)"},
+            {"id": "gemini-1.0-pro", "name": "Gemini 1.0 Pro (Unavailable/Fallback)"},
             {"id": "gemini-pro", "name": "Gemini Pro (Unavailable/Fallback)"},
             {"id": "gemini-1.0-pro", "name": "Gemini 1.0 Pro (Unavailable/Fallback)"},
             ]
             available_models: List[Dict[str, str]] = []
             try:
-<<<<<<< HEAD
                 print("Fetching available models from Gemini API...")
                 # genai.list_models() is synchronous.
                 # For a truly non-blocking call in an async context, this would ideally be:
@@ -258,43 +275,8 @@
                     "name": default_model_id.replace("-", " ").title() + " (Default)",
                     "capabilities": ["chat"] # Default model is assumed to be chat capable
                     })
-=======
-            print("Fetching available models from Gemini API...")
-            # genai.list_models() is synchronous.
-            # For a truly non-blocking call in an async context, this would ideally be:
-            # loop = asyncio.get_running_loop()
-            # api_models = await loop.run_in_executor(None, genai.list_models)
-            # For now, calling it directly as it's usually fast.
-            api_models = genai.list_models()
-            for m in api_models:
-            if 'generateContent' in m.supported_generation_methods:
-            model_id = m.name.split('/')[-1] if '/' in m.name else m.name
-            capabilities = ["chat"] # Default for Gemini text models
-            if "vision" in model_id:
-            capabilities.append("vision")
-            available_models.append({"id": model_id, "name": m.display_name, "capabilities": capabilities})
             
-            if not available_models:
-            print("Warning: Gemini API returned no models supporting 'generateContent'. Using hardcoded list.")
-            raise Exception("No models found from API") # Fall through to hardcoded list
-            except Exception as e:
-            print(f"Could not dynamically fetch models from Gemini API: {e}. Using a hardcoded list as fallback.")
-            available_models = [
-            {"id": "gemini-pro", "name": "Gemini Pro", "capabilities": ["chat"]},
-            {"id": "gemini-1.0-pro", "name": "Gemini 1.0 Pro", "capabilities": ["chat"]},
-            {"id": "gemini-pro-vision", "name": "Gemini Pro Vision", "capabilities": ["chat", "vision"]},
-            ]
-
-            default_model_id = self.DEFAULT_MODEL
-            # Ensure default model, if added manually, also has capabilities
-            if not any(m['id'] == default_model_id for m in available_models):
-            available_models.insert(0, {
-            "id": default_model_id,
-            "name": default_model_id.replace("-", " ").title() + " (Default)",
-            "capabilities": ["chat"] # Default model is assumed to be chat capable
-            })
->>>>>>> a6928f45
-            
+            return available_models
             return available_models
     async def close(self):
         """Close any persistent connections if the SDK requires it."""
