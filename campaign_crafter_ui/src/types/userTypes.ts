export interface User {
  id: number;
  username: string;
  email?: string | null;
  full_name?: string | null;
  disabled: boolean;
  is_superuser: boolean;
  openai_api_key_provided?: boolean;
  sd_api_key_provided?: boolean;
<<<<<<< HEAD
  gemini_api_key_provided?: boolean; // Added for Gemini API key status
  sd_engine_preference?: string;
=======
  gemini_api_key_provided?: boolean;
  other_llm_api_key_provided?: boolean;
}

export interface UserApiKeysPayload {
  openai_api_key?: string;
  sd_api_key?: string;
  gemini_api_key?: string;
  other_llm_api_key?: string;
>>>>>>> e12bebe9
}

// This file can also contain other user-related types if needed in the future,
// e.g., UserCreate, UserUpdate if they differ significantly from backend
// or if you want frontend-specific variations.
// For now, just the main User model for responses.<|MERGE_RESOLUTION|>--- conflicted
+++ resolved
@@ -7,10 +7,7 @@
   is_superuser: boolean;
   openai_api_key_provided?: boolean;
   sd_api_key_provided?: boolean;
-<<<<<<< HEAD
-  gemini_api_key_provided?: boolean; // Added for Gemini API key status
   sd_engine_preference?: string;
-=======
   gemini_api_key_provided?: boolean;
   other_llm_api_key_provided?: boolean;
 }
@@ -20,7 +17,6 @@
   sd_api_key?: string;
   gemini_api_key?: string;
   other_llm_api_key?: string;
->>>>>>> e12bebe9
 }
 
 // This file can also contain other user-related types if needed in the future,
