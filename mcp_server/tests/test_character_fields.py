--- conflicted
+++ resolved
@@ -1,5 +1,4 @@
 import asyncio
-<<<<<<< HEAD
 import os
 import httpx
 from fastmcp import Client
@@ -24,18 +23,12 @@
         )
         response.raise_for_status()
         return response.json()["access_token"]
-=======
-from httpx import AsyncClient
-from mcp_server.src.server import mcp
-from mcp_server.src.models.schemas import Character, CharacterStats
->>>>>>> 71a859c0
 
 
 async def main():
     """
     Test that all character fields are correctly created, updated, and retrieved.
     """
-<<<<<<< HEAD
     # Get the token from the environment variables
     token = os.getenv("CAMPAIGN_CRAFTER_TOKEN")
     if not token:
@@ -53,9 +46,6 @@
         token = login_result.data
         print("Successfully logged in.")
 
-=======
-    async with AsyncClient(app=mcp.app, base_url="http://test") as client:
->>>>>>> 71a859c0
         # 1. Create a character with all fields populated
         initial_character_data = {
             "name": "Test Character",
@@ -102,14 +92,8 @@
         assert get_response.status_code == 200
         retrieved_character = get_response.json()
 
-<<<<<<< HEAD
         assert retrieved_character_data["name"] == updated_character_data["name"]
         assert retrieved_character_data["description"] == updated_character_data["description"]
-=======
-        assert retrieved_character["name"] == updated_character_data["name"]
-        assert retrieved_character["concept"] == updated_character_data["concept"]
-        assert retrieved_character["description"] == updated_character_data["description"]
->>>>>>> 71a859c0
         assert (
             retrieved_character["appearance_description"]
             == updated_character_data["appearance_description"]
