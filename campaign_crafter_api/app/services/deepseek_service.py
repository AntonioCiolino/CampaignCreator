--- conflicted
+++ resolved
@@ -27,20 +27,12 @@
         # Placeholder for actual client initialization. DeepSeek often uses an OpenAI-compatible client.
         # print(f"{self.PROVIDER_NAME.title()}LLMService initialized (placeholder).") # Optional: can be removed if too verbose
 
-<<<<<<< HEAD
-    async def is_available(self, _current_user: UserModel, _db: Session) -> bool:
-        return self.configured_successfully
-
-    async def generate_text(self, prompt: str, _current_user: UserModel, db: Session, model: Optional[str] = None, temperature: float = 0.7, max_tokens: int = 500) -> str:
-        if not await self.is_available(_current_user=_current_user, _db=_db):
-=======
     async def is_available(self, current_user: UserModel, db: Session) -> bool: # Changed params
         # Checks if essential configuration is present.
         return bool(self.api_key and self.api_key not in ["YOUR_DEEPSEEK_API_KEY", "YOUR_API_KEY_HERE"])
 
     async def generate_text(self, prompt: str, current_user: UserModel, db: Session, model: Optional[str] = None, temperature: float = 0.7, max_tokens: int = 500) -> str: # Changed _current_user
         if not await self.is_available(current_user=current_user, db=db): # Pass corrected args
->>>>>>> 16315576
             raise LLMServiceUnavailableError(f"{self.PROVIDER_NAME.title()} service not available. Please configure API key.")
         
         error_message = (
