from sqlalchemy import Boolean, Column, ForeignKey, Integer, String, Text, DateTime, Float, JSON
from sqlalchemy.orm import relationship, Mapped, mapped_column # Ensure Mapped and mapped_column are imported
from sqlalchemy.sql import func # For default datetime
from typing import Optional # For Mapped[Optional[...]]

from .db import Base # Import Base from app.db

class User(Base):
    __tablename__ = "users"

    id = Column(Integer, primary_key=True, index=True)
    username = Column(String, unique=True, index=True, nullable=False)
    hashed_password = Column(String, nullable=False)
    email = Column(String, unique=True, index=True, nullable=True)
    full_name = Column(String, nullable=True)
    is_superuser = Column(Boolean, default=False)
    disabled = Column(Boolean, default=False)
    encrypted_openai_api_key = Column(String, nullable=True)
    encrypted_sd_api_key = Column(String, nullable=True)
<<<<<<< HEAD
    sd_engine_preference = Column(String, nullable=True)
=======
    encrypted_gemini_api_key = Column(String, nullable=True)
    encrypted_other_llm_api_key = Column(String, nullable=True)
>>>>>>> e12bebe9

    campaigns = relationship("Campaign", back_populates="owner")
    llm_configs = relationship("LLMConfig", back_populates="owner")
    roll_tables = relationship("RollTable", back_populates="owner")

    @property
    def openai_api_key_provided(self) -> bool:
        return bool(self.encrypted_openai_api_key)

    @property
    def sd_api_key_provided(self) -> bool:
        return bool(self.encrypted_sd_api_key)

    @property
    def gemini_api_key_provided(self) -> bool:
        return bool(self.encrypted_gemini_api_key)

    @property
    def other_llm_api_key_provided(self) -> bool:
        return bool(self.encrypted_other_llm_api_key)

class Campaign(Base):
    __tablename__ = "campaigns"

    id = Column(Integer, primary_key=True, index=True)
    title = Column(String, index=True, nullable=False)
    initial_user_prompt = Column(Text, nullable=True)
    concept = Column(Text, nullable=True) # LLM-generated campaign overview
    homebrewery_toc = Column(JSON, nullable=True)
    display_toc = Column(JSON, nullable=True)
    homebrewery_export = Column(Text, nullable=True)
    badge_image_url = Column(String, nullable=True) # New field for campaign badge
    thematic_image_url = Column(String, nullable=True)
    thematic_image_prompt = Column(Text, nullable=True)
    selected_llm_id: Mapped[Optional[str]] = mapped_column(String, nullable=True)
    temperature: Mapped[Optional[float]] = mapped_column(Float, nullable=True)
    owner_id = Column(Integer, ForeignKey("users.id"))

    # New Theme Properties
    theme_primary_color = Column(String, nullable=True)
    theme_secondary_color = Column(String, nullable=True)
    theme_background_color = Column(String, nullable=True)
    theme_text_color = Column(String, nullable=True)
    theme_font_family = Column(String, nullable=True)
    theme_background_image_url = Column(String, nullable=True)
    theme_background_image_opacity = Column(Float, nullable=True) # Store as float (e.g., 0.0 to 1.0)

    # New field for Mood Board
    mood_board_image_urls = Column(JSON, nullable=True)

    owner = relationship("User", back_populates="campaigns")
    sections = relationship("CampaignSection", back_populates="campaign", cascade="all, delete-orphan")

class CampaignSection(Base):
    __tablename__ = "campaign_sections"

    id = Column(Integer, primary_key=True, index=True)
    title = Column(String, nullable=True)
    content = Column(Text, nullable=False)
    order = Column(Integer, nullable=False, default=0)
    type = Column(String, nullable=True) # New field for section type
    campaign_id = Column(Integer, ForeignKey("campaigns.id"))
    # images_json = Column(JSON, nullable=True) # Field removed

    campaign = relationship("Campaign", back_populates="sections")

class LLMConfig(Base):
    __tablename__ = "llm_configs"

    id = Column(Integer, primary_key=True, index=True)
    name = Column(String, nullable=False)
    api_key = Column(String, nullable=True) # In a real app, this should be encrypted
    api_url = Column(String, nullable=True)
    owner_id = Column(Integer, ForeignKey("users.id"))

    owner = relationship("User", back_populates="llm_configs")


class GeneratedImage(Base):
    __tablename__ = "generated_images"

    id = Column(Integer, primary_key=True, index=True)
    filename = Column(String, unique=True, index=True, nullable=False)
    image_url = Column(String, unique=True, nullable=False) # Permanent URL
    prompt = Column(Text, nullable=True)
    model_used = Column(String, nullable=True) # e.g., "dall-e-3", "stable-diffusion-v1-5"
    size = Column(String, nullable=True) # e.g., "1024x1024"
    created_at = Column(DateTime(timezone=True), server_default=func.now())
    
    user_id = Column(Integer, ForeignKey("users.id"), nullable=True, index=True) # Optional user link
    owner = relationship("User", backref="generated_images") # Define relationship to User


class Feature(Base):
    __tablename__ = "features"

    id = Column(Integer, primary_key=True, index=True)
    name = Column(String, unique=True, index=True, nullable=False)
    template = Column(Text, nullable=False)
    user_id = Column(Integer, ForeignKey('users.id'), nullable=True, index=True)
    owner = relationship('User', backref='features')


class RollTable(Base):
    __tablename__ = "roll_tables"

    id = Column(Integer, primary_key=True, index=True)
    name = Column(String, unique=True, index=True, nullable=False)
    description = Column(String, nullable=True)
    user_id = Column(Integer, ForeignKey("users.id"), nullable=True)

    owner = relationship("User", back_populates="roll_tables")
    items = relationship("RollTableItem", back_populates="roll_table", cascade="all, delete-orphan")


class RollTableItem(Base):
    __tablename__ = "roll_table_items"

    id = Column(Integer, primary_key=True, index=True)
    min_roll = Column(Integer, nullable=False)
    max_roll = Column(Integer, nullable=False)
    description = Column(Text, nullable=False)
    roll_table_id = Column(Integer, ForeignKey("roll_tables.id"), nullable=False)

    roll_table = relationship("RollTable", back_populates="items")<|MERGE_RESOLUTION|>--- conflicted
+++ resolved
@@ -17,12 +17,9 @@
     disabled = Column(Boolean, default=False)
     encrypted_openai_api_key = Column(String, nullable=True)
     encrypted_sd_api_key = Column(String, nullable=True)
-<<<<<<< HEAD
     sd_engine_preference = Column(String, nullable=True)
-=======
     encrypted_gemini_api_key = Column(String, nullable=True)
     encrypted_other_llm_api_key = Column(String, nullable=True)
->>>>>>> e12bebe9
 
     campaigns = relationship("Campaign", back_populates="owner")
     llm_configs = relationship("LLMConfig", back_populates="owner")
