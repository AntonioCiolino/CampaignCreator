--- conflicted
+++ resolved
@@ -1,14 +1,7 @@
-<<<<<<< HEAD
-from typing import Optional, List, Dict
-import re # Add import re
-import json # Added for SSE
-import asyncio # Added for SSE
-=======
-from typing import Optional, List, Annotated # Added Annotated
+from typing import Optional, List, Dict, Annotated # Added Annotated
 import re
 import json
 import asyncio
->>>>>>> 38af1e35
 
 from fastapi import APIRouter, Depends, HTTPException, Query
 from fastapi.responses import PlainTextResponse
