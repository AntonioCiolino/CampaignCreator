import React, { useState, useEffect, FormEvent, useMemo, useRef, useCallback } from 'react';
import { useParams, Link } from 'react-router-dom';
import axios from 'axios';
import LoadingSpinner from '../components/common/LoadingSpinner';
import LLMSelectionDialog from '../components/modals/LLMSelectionDialog';
import ImageGenerationModal from '../components/modals/ImageGenerationModal/ImageGenerationModal';
import SuggestedTitlesModal from '../components/modals/SuggestedTitlesModal';
import * as campaignService from '../services/campaignService';
import { getCampaignFiles } from '../services/campaignService';
import {
    Campaign,
    CampaignSection,
    TOCEntry,
    SeedSectionsProgressEvent,
    SeedSectionsCallbacks,
    CampaignUpdatePayload, // Direct import
    CampaignSectionUpdatePayload // Direct import for handleUpdateSection
} from '../types/campaignTypes';
import { getAvailableLLMs, LLMModel } from '../services/llmService';
import ReactMarkdown from 'react-markdown';
import './CampaignEditorPage.css';
import Button from '../components/common/Button';
import ImagePreviewModal from '../components/modals/ImagePreviewModal';

import ListAltIcon from '@mui/icons-material/ListAlt';
import UnfoldLessIcon from '@mui/icons-material/UnfoldLess';
import UnfoldMoreIcon from '@mui/icons-material/UnfoldMore';
import AddCircleOutlineIcon from '@mui/icons-material/AddCircleOutline';
import CancelIcon from '@mui/icons-material/Cancel';
import SettingsSuggestIcon from '@mui/icons-material/SettingsSuggest';
import PublishIcon from '@mui/icons-material/Publish';
import EditIcon from '@mui/icons-material/Edit';
import SaveIcon from '@mui/icons-material/Save';
import ImageIcon from '@mui/icons-material/Image';
import MoodBoardPanel from '../components/common/MoodBoardPanel';

import CampaignDetailsEditor from '../components/campaign_editor/CampaignDetailsEditor';
import CampaignLLMSettings from '../components/campaign_editor/CampaignLLMSettings';
import CampaignSectionEditor from '../components/campaign_editor/CampaignSectionEditor';
import { LLMModel as LLM } from '../services/llmService';
import Tabs, { TabItem } from '../components/common/Tabs';
import { Typography, TextField } from '@mui/material';
import DetailedProgressDisplay from '../components/common/DetailedProgressDisplay';
import TOCEditor from '../components/campaign_editor/TOCEditor';
import CampaignThemeEditor, { CampaignThemeData } from '../components/campaign_editor/CampaignThemeEditor';
import { applyThemeToDocument } from '../utils/themeUtils';
import { BlobFileMetadata } from '../types/fileTypes';
import * as characterService from '../services/characterService';
import { Character as FrontendCharacter } from '../types/characterTypes';

const CampaignEditorPage: React.FC = () => {
  const { campaignId } = useParams<{ campaignId: string }>();
  const [campaign, setCampaign] = useState<Campaign | null>(null);
  const [sections, setSections] = useState<CampaignSection[]>([]);
  const [isLoading, setIsLoading] = useState<boolean>(true);
  const [isPageLoading, setIsPageLoading] = useState<boolean>(false);
  const [error, setError] = useState<string | null>(null);

  const [editableTitle, setEditableTitle] = useState<string>('');
  const [editableInitialPrompt, setEditableInitialPrompt] = useState<string>('');
  const [saveError, setSaveError] = useState<string | null>(null);
  const [saveSuccess, setSaveSuccess] = useState<string | null>(null);

  const [isGeneratingTOC, setIsGeneratingTOC] = useState<boolean>(false);
  const [tocError, setTocError] = useState<string | null>(null);
  const [isGeneratingTitles, setIsGeneratingTitles] = useState<boolean>(false);
  const [titlesError, setTitlesError] = useState<string | null>(null);
  const [suggestedTitles, setSuggestedTitles] = useState<string[] | null>(null);

  const [newSectionTitle, setNewSectionTitle] = useState<string>('');
  const [newSectionPrompt, setNewSectionPrompt] = useState<string>('');
  const [isAddingSection, setIsAddingSection] = useState<boolean>(false);
  const [addSectionError, setAddSectionError] = useState<string | null>(null);
  const [addSectionSuccess, setAddSectionSuccess] = useState<string | null>(null);

  const [availableLLMs, setAvailableLLMs] = useState<LLMModel[]>([]);
  const [isLLMsLoading, setIsLLMsLoading] = useState<boolean>(true);
  const [selectedLLMId, setSelectedLLMId] = useState<string | null>(null);
  const [temperature, setTemperature] = useState<number>(0.7);

  const [isExporting, setIsExporting] = useState<boolean>(false);
  const [exportError, setExportError] = useState<string | null>(null);

  const [forceCollapseAll, setForceCollapseAll] = useState<boolean | undefined>(undefined);

  const [isCampaignConceptCollapsed, setIsCampaignConceptCollapsed] = useState<boolean>(true);
  const [isTocCollapsed, setIsTocCollapsed] = useState<boolean>(false);
  const [isAddSectionCollapsed, setIsAddSectionCollapsed] = useState<boolean>(true);
  const [isLLMDialogOpen, setIsLLMDialogOpen] = useState<boolean>(false);
  const [isBadgeImageModalOpen, setIsBadgeImageModalOpen] = useState(false);
  const [isSuggestedTitlesModalOpen, setIsSuggestedTitlesModalOpen] = useState<boolean>(false);

  const debounceTimerRef = useRef<NodeJS.Timeout | null>(null);
  const [isAutoSavingLLMSettings, setIsAutoSavingLLMSettings] = useState<boolean>(false);
  const [autoSaveLLMSettingsError, setAutoSaveLLMSettingsError] = useState<string | null>(null);
  const [autoSaveLLMSettingsSuccess, setAutoSaveLLMSettingsSuccess] = useState<string | null>(null);
  const initialLoadCompleteRef = useRef(false);

  const [badgeUpdateLoading, setBadgeUpdateLoading] = useState(false);
  const [badgeUpdateError, setBadgeUpdateError] = useState<string | null>(null);
  const [campaignBadgeImage, setCampaignBadgeImage] = useState<string>('');

  const [isSeedingSections, setIsSeedingSections] = useState<boolean>(false);
  const [seedSectionsError, setSeedSectionsError] = useState<string | null>(null);
  const [autoPopulateSections, setAutoPopulateSections] = useState<boolean>(false);

  const [detailedProgressPercent, setDetailedProgressPercent] = useState<number>(0);
  const [detailedProgressCurrentTitle, setDetailedProgressCurrentTitle] = useState<string>('');
  const [isDetailedProgressVisible, setIsDetailedProgressVisible] = useState<boolean>(false);
  const eventSourceRef = useRef<(() => void) | null>(null);

  const [editableDisplayTOC, setEditableDisplayTOC] = useState<TOCEntry[]>([]);
  const [isSavingTOC, setIsSavingTOC] = useState<boolean>(false);
  const [tocSaveError, setTocSaveError] = useState<string | null>(null);
  const [tocSaveSuccess, setTocSaveSuccess] = useState<string | null>(null);
  const [isTOCEditorVisible, setIsTOCEditorVisible] = useState<boolean>(false);

  const [isConceptEditorVisible, setIsConceptEditorVisible] = useState<boolean>(false);
  const [editableConcept, setEditableConcept] = useState<string>('');
  const [conceptSaveError, setConceptSaveError] = useState<string | null>(null);
  const [conceptSaveSuccess, setConceptSaveSuccess] = useState<string | null>(null);

  const [isMoodBoardPanelOpen, setIsMoodBoardPanelOpen] = useState<boolean>(false);
  const [themeData, setThemeData] = useState<CampaignThemeData>({});
  const [isSavingTheme, setIsSavingTheme] = useState<boolean>(false);
  const [editableMoodBoardUrls, setEditableMoodBoardUrls] = useState<string[]>([]);
  const [themeSaveError, setThemeSaveError] = useState<string | null>(null);
  const [themeSaveSuccess, setThemeSaveSuccess] = useState<string | null>(null);

  const [moodBoardDebounceTimer, setMoodBoardDebounceTimer] = useState<NodeJS.Timeout | null>(null);
  const [isAutoSavingMoodBoard, setIsAutoSavingMoodBoard] = useState(false);
  const [autoSaveMoodBoardError, setAutoSaveMoodBoardError] = useState<string | null>(null);
  const [autoSaveMoodBoardSuccess, setAutoSaveMoodBoardSuccess] = useState<string | null>(null);

  const [isGeneratingForMoodBoard, setIsGeneratingForMoodBoard] = useState<boolean>(false);
  const [moodBoardPanelWidth, setMoodBoardPanelWidth] = useState<number>(400);
  const [activeEditorTab, setActiveEditorTab] = useState<string>('Details');
  const [sectionToExpand, setSectionToExpand] = useState<string | null>(null);

  const [isGeneratingConceptManually, setIsGeneratingConceptManually] = useState<boolean>(false);
  const [manualConceptError, setManualConceptError] = useState<string | null>(null);

  const [campaignFiles, setCampaignFiles] = useState<BlobFileMetadata[]>([]);
  const [campaignFilesLoading, setCampaignFilesLoading] = useState<boolean>(false);
  const [campaignFilesError, setCampaignFilesError] = useState<string | null>(null);
  const [prevCampaignIdForFiles, setPrevCampaignIdForFiles] = useState<string | null>(null);
  const [isPreviewModalOpen, setIsPreviewModalOpen] = useState<boolean>(false);
  const [previewImageUrl, setPreviewImageUrl] = useState<string | null>(null);

  const [campaignCharacters, setCampaignCharacters] = useState<FrontendCharacter[]>([]);
  const [userCharacters, setUserCharacters] = useState<FrontendCharacter[]>([]);
  const [selectedUserCharacterToAdd, setSelectedUserCharacterToAdd] = useState<string>('');
  const [charactersLoading, setCharactersLoading] = useState<boolean>(false);
  const [characterError, setCharacterError] = useState<string | null>(null);
  const [isLinkingCharacter, setIsLinkingCharacter] = useState<boolean>(false);

  useEffect(() => {
    if (!campaignId) {
      setError('Campaign ID is missing.');
      setIsLoading(false);
      return;
    }
    const fetchInitialData = async () => {
      setIsLoading(true);
      setError(null);
      setIsLLMsLoading(true);
      setCharactersLoading(true);
      setCharacterError(null);

      try {
        const [
          fetchedCampaignDetails,    // Expected: Campaign
          fetchedCampaignSections, // Expected: CampaignSection[]
          fetchedAvailableLLMs,    // Expected: LLMModel[]
          fetchedCampaignChars,  // Expected: FrontendCharacter[]
          fetchedUserChars         // Expected: FrontendCharacter[]
        ] = await Promise.all([
          campaignService.getCampaignById(campaignId),
          campaignService.getCampaignSections(campaignId),
          getAvailableLLMs(),
          characterService.getCampaignCharacters(parseInt(campaignId, 10)),
          characterService.getUserCharacters()
        ]);

        setCampaign(fetchedCampaignDetails);
        setEditableDisplayTOC(fetchedCampaignDetails.display_toc || []);
        if (Array.isArray(fetchedCampaignSections)) {
            setSections(fetchedCampaignSections.sort((a, b) => a.order - b.order));
        } else {
            console.warn("Campaign sections data was not an array:", fetchedCampaignSections);
            setSections([]);
        }
        setEditableTitle(fetchedCampaignDetails.title);
        setEditableInitialPrompt(fetchedCampaignDetails.initial_user_prompt || '');
        setCampaignBadgeImage(fetchedCampaignDetails.badge_image_url || '');
        if (fetchedCampaignDetails.temperature !== null && fetchedCampaignDetails.temperature !== undefined) {
            setTemperature(fetchedCampaignDetails.temperature);
        } else {
            setTemperature(0.7);
        }

        setAvailableLLMs(fetchedAvailableLLMs);
        setIsLLMsLoading(false);
        let newSelectedLLMIdToSave: string | null = null;
        setSelectedLLMId(fetchedCampaignDetails.selected_llm_id || null);

        setCampaignCharacters(fetchedCampaignChars);
        setUserCharacters(fetchedUserChars);
        setCharactersLoading(false);

        if (!fetchedCampaignDetails.selected_llm_id) {
            const preferredModelIds = ["openai/gpt-4.1-nano", "openai/gpt-3.5-turbo", "openai/gpt-4", "gemini/gemini-pro"];
            let newSelectedLLMId: string | null = null;
            for (const preferredId of preferredModelIds) {
                const foundModel = fetchedAvailableLLMs.find((m: LLMModel) => m.id === preferredId);
                if (foundModel) { newSelectedLLMId = foundModel.id; break; }
            }
            if (!newSelectedLLMId) {
                const potentialChatModels = fetchedAvailableLLMs.filter((model: LLMModel) => model.capabilities && (model.capabilities.includes("chat") || model.capabilities.includes("chat-adaptable")));
                if (potentialChatModels.length > 0) {
                    const firstChatModel = potentialChatModels[0];
                    if (firstChatModel) { newSelectedLLMId = firstChatModel.id; }
                }
            }
            if (newSelectedLLMId) {
                setSelectedLLMId(newSelectedLLMId);
                newSelectedLLMIdToSave = newSelectedLLMId;
            } else {
                 setSelectedLLMId(null);
            }
        }

        if (newSelectedLLMIdToSave && fetchedCampaignDetails.id) {
            setIsPageLoading(true);
            setAutoSaveLLMSettingsError(null);
            setAutoSaveLLMSettingsSuccess(null);
            try {
                const payload: CampaignUpdatePayload = { // Using imported CampaignUpdatePayload
                    selected_llm_id: newSelectedLLMIdToSave,
                    temperature: temperature,
                };
                const updatedCampaignWithLLM = await campaignService.updateCampaign(fetchedCampaignDetails.id, payload);
                setCampaign(updatedCampaignWithLLM);
                setAutoSaveLLMSettingsSuccess("Default LLM setting automatically saved.");
                setTimeout(() => setAutoSaveLLMSettingsSuccess(null), 3000);
            } catch (err) {
                console.error("Failed to save default LLM settings on initial load:", err);
                setAutoSaveLLMSettingsError("Failed to save default LLM choice. You may need to set it manually in Settings.");
            } finally {
                setIsPageLoading(false);
            }
        }

        let currentThemeData: CampaignThemeData = {
          theme_primary_color: fetchedCampaignDetails.theme_primary_color,
          theme_secondary_color: fetchedCampaignDetails.theme_secondary_color,
          theme_background_color: fetchedCampaignDetails.theme_background_color,
          theme_text_color: fetchedCampaignDetails.theme_text_color,
          theme_font_family: fetchedCampaignDetails.theme_font_family,
          theme_background_image_url: fetchedCampaignDetails.theme_background_image_url,
          theme_background_image_opacity: fetchedCampaignDetails.theme_background_image_opacity,
        };

        if (fetchedCampaignDetails.thematic_image_url &&
            (currentThemeData.theme_background_image_url === null ||
             currentThemeData.theme_background_image_url === undefined ||
             currentThemeData.theme_background_image_url === '')) {
          currentThemeData.theme_background_image_url = fetchedCampaignDetails.thematic_image_url;
          if (currentThemeData.theme_background_image_opacity === null || currentThemeData.theme_background_image_opacity === undefined) {
             currentThemeData.theme_background_image_opacity = 0.5;
          }
        }

        setThemeData(currentThemeData);
        applyThemeToDocument(currentThemeData);

        setEditableMoodBoardUrls(fetchedCampaignDetails.mood_board_image_urls || []);
        initialLoadCompleteRef.current = true;
      } catch (err) {
        console.error('Failed to fetch initial campaign data or related entities:', err);
        setError('Failed to load initial data. Please try again later.');
        setIsLLMsLoading(false);
        setCharactersLoading(false);
      } finally {
        setIsLoading(false);
      }
    };
    fetchInitialData();

    return () => {
      applyThemeToDocument(null);
    };
  }, [campaignId]);

  const handleTocLinkClick = useCallback((sectionIdFromLink: string | null) => {
    if (!sectionIdFromLink) return;
    const actualId = sectionIdFromLink;
    console.log(`TOC Link clicked for actual section ID: ${actualId}`);
    const targetTabName = "Sections";
    setSectionToExpand(actualId);
    if (activeEditorTab !== targetTabName) {
      setActiveEditorTab(targetTabName);
    }
  }, [activeEditorTab]); // Removed setActiveEditorTab and setSectionToExpand from deps

  useEffect(() => {
    if (activeEditorTab === "Sections" && sectionToExpand) {
      const scrollTimer = setTimeout(() => {
        const elementId = `section-container-${sectionToExpand}`;
        const element = document.getElementById(elementId);
        if (element) {
          element.scrollIntoView({ behavior: 'smooth', block: 'start' });
          element.focus({ preventScroll: true });
        } else {
          console.warn(`Element with ID ${elementId} not found for scrolling.`);
        }
        setSectionToExpand(null);
      }, 100);
      return () => clearTimeout(scrollTimer);
    }
  }, [activeEditorTab, sectionToExpand]); // Removed setSectionToExpand

  const handleSetThematicImage = async (imageUrl: string, prompt: string) => {
    if (!campaign || !campaign.id) return;
    const payload: CampaignUpdatePayload = { thematic_image_url: imageUrl, thematic_image_prompt: prompt };
    try {
      const updatedCampaign = await campaignService.updateCampaign(campaign.id, payload);
      setCampaign(updatedCampaign);
      setSaveSuccess("Campaign's main thematic image saved!");
      setTimeout(() => setSaveSuccess(null), 3000);
      const newThematicImageUrl = updatedCampaign.thematic_image_url;
      if (newThematicImageUrl && campaign.id) {
        const newThemeSettings = {
          ...themeData,
          theme_background_image_url: newThematicImageUrl,
          theme_background_image_opacity: (themeData.theme_background_image_opacity === null || themeData.theme_background_image_opacity === undefined)
                                         ? 0.5
                                         : themeData.theme_background_image_opacity,
        };
        setThemeData(newThemeSettings);
        applyThemeToDocument(newThemeSettings);
        const themeUpdatePayload: CampaignUpdatePayload = {
             theme_background_image_url: newThemeSettings.theme_background_image_url,
             theme_background_image_opacity: newThemeSettings.theme_background_image_opacity,
        };
        try {
             await campaignService.updateCampaign(campaign.id, themeUpdatePayload);
        } catch (themeSaveError) {
             console.error("Failed to auto-save theme background after main thematic image change:", themeSaveError);
        }
      }
    } catch (err) {
      console.error("Failed to save thematic image:", err);
      setError("Failed to save campaign's main thematic image.");
    }
  };

  const handleMoodBoardResize = useCallback((newWidth: number) => {
    const minWidth = 250;
    const maxWidth = 800;
    let constrainedWidth = newWidth;
    if (newWidth < minWidth) constrainedWidth = minWidth;
    if (newWidth > maxWidth) constrainedWidth = maxWidth;
    setMoodBoardPanelWidth(constrainedWidth);
  }, []);

  const selectedLLMObject = useMemo(() => {
    if (availableLLMs.length > 0 && selectedLLMId) {
      return availableLLMs.find((llm: LLMModel) => llm.id === selectedLLMId);
    }
    return undefined;
  }, [selectedLLMId, availableLLMs]);

  const handleSetSelectedLLM = (llm: LLM | null) => {
    setSelectedLLMId(llm ? llm.id : null);
  };
  
  const handleUpdateSectionContent = (sectionId: number, newContent: string) => {
    handleUpdateSection(sectionId, { content: newContent });
  };

  const handleUpdateSectionTitle = (sectionId: number, newTitle: string) => {
    handleUpdateSection(sectionId, { title: newTitle });
  };

  const ensureLLMSettingsSaved = useCallback(async (): Promise<boolean> => {
    if (!campaign || !campaignId) {
      setAutoSaveLLMSettingsError("Campaign data is not available to save LLM settings.");
      return false;
    }
    const llmSettingsChanged = selectedLLMId !== campaign.selected_llm_id || temperature !== campaign.temperature;
    if (llmSettingsChanged) {
      setIsPageLoading(true);
      setAutoSaveLLMSettingsError(null);
      setAutoSaveLLMSettingsSuccess(null);
      try {
        const payload: CampaignUpdatePayload = { // Use imported type
          selected_llm_id: selectedLLMId || null,
          temperature: temperature,
        };
        const updatedCampaign = await campaignService.updateCampaign(campaign.id, payload);
        setCampaign(updatedCampaign);
        setAutoSaveLLMSettingsSuccess("LLM settings saved successfully.");
        setTimeout(() => setAutoSaveLLMSettingsSuccess(null), 3000);
        return true;
      } catch (err) {
        console.error("Failed to save LLM settings:", err);
        setAutoSaveLLMSettingsError("Failed to save LLM settings. Please try again.");
        setTimeout(() => setAutoSaveLLMSettingsError(null), 5000);
        return false;
      } finally {
        setIsPageLoading(false);
      }
    }
    return true;
  }, [campaign, campaignId, selectedLLMId, temperature]); // Removed state setters from deps

  const processedToc = useMemo(() => {
    if (!campaign || !campaign.display_toc || campaign.display_toc.length === 0) {
      return '';
    }
    const sectionTitleToIdMap = new Map(
      sections.filter(sec => sec.title).map(sec => [sec.title!.trim().toLowerCase(), sec.id.toString()])
    );
    return campaign.display_toc.map((tocEntry: TOCEntry) => {
      const title = tocEntry.title || "Untitled Section";
      const typeDisplay = tocEntry.type || 'N/A';
      const cleanedTitle = title.trim().toLowerCase();
      const sectionId = sectionTitleToIdMap.get(cleanedTitle);
      if (sectionId) {
        return `- [${title}](#section-container-${sectionId}) (Type: ${typeDisplay})`;
      }
      return `- ${title} (Type: ${typeDisplay})`;
    }).join('\n');
  }, [campaign, sections]);

  const handleSeedSectionsFromToc = async () => {
    const llmSettingsSaved = await ensureLLMSettingsSaved();
    if (!llmSettingsSaved) {
      setSeedSectionsError("Failed to save LLM settings before seeding. Please review settings and try again.");
      return;
    }
    if (!campaignId || !campaign?.display_toc || campaign.display_toc.length === 0) {
      setSeedSectionsError("Cannot create sections: Campaign ID is missing or no (or empty) Table of Contents available.");
      return;
    }
    if (!window.confirm("This will delete all existing sections and create new ones based on the current Table of Contents. Are you sure you want to proceed?")) {
      return;
    }
    setSections([]);
    setSeedSectionsError(null);
    setIsSeedingSections(true);
    setIsDetailedProgressVisible(true);
    setDetailedProgressPercent(0);
    setDetailedProgressCurrentTitle('');
    const callbacks: SeedSectionsCallbacks = {
      onOpen: (event) => {
        console.log("SSE connection opened for seeding sections.", event);
        setIsPageLoading(false);
      },
      onProgress: (data: SeedSectionsProgressEvent) => {
        setDetailedProgressPercent(data.progress_percent);
        setDetailedProgressCurrentTitle(data.current_section_title);
      },
      onSectionComplete: (sectionData: CampaignSection) => {
        setSections(prevSections => [...prevSections, sectionData].sort((a, b) => a.order - b.order));
      },
      onDone: (message: string, totalProcessed: number) => {
        console.log("SSE Done:", message, "Total processed:", totalProcessed);
        setIsDetailedProgressVisible(false);
        setIsSeedingSections(false);
        setIsPageLoading(false);
        setSaveSuccess(message || `Sections created successfully! Processed: ${totalProcessed}`);
        setTimeout(() => setSaveSuccess(null), 5000);
        eventSourceRef.current = null;
      },
      onError: (error) => {
        console.error("SSE Error:", error);
        setIsDetailedProgressVisible(false);
        setIsSeedingSections(false);
        setIsPageLoading(false);
        const errorMessage = (error as any)?.message || "An error occurred during section creation.";
        setSeedSectionsError(`SSE Error: ${errorMessage}`);
        eventSourceRef.current = null;
      }
    };
    if (campaignId) {
      setIsPageLoading(true);
      eventSourceRef.current = campaignService.seedSectionsFromToc(campaignId, autoPopulateSections, callbacks);
    } else {
      setSeedSectionsError("Campaign ID is missing, cannot start section creation.");
      setIsDetailedProgressVisible(false);
      setIsSeedingSections(false);
      setIsPageLoading(false);
    }
  };

  useEffect(() => {
    return () => {
      if (eventSourceRef.current) {
        console.log("Aborting SSE connection on component unmount.");
        eventSourceRef.current();
        eventSourceRef.current = null;
      }
    };
  }, []);

  // eslint-disable-next-line react-hooks/exhaustive-deps
  useEffect(() => {
    if (!initialLoadCompleteRef.current || !campaignId || !campaign) {
      return;
    }
    if (JSON.stringify(editableMoodBoardUrls) === JSON.stringify(campaign.mood_board_image_urls || [])) {
      return;
    }
    if (moodBoardDebounceTimer) {
      clearTimeout(moodBoardDebounceTimer);
    }
    setIsAutoSavingMoodBoard(true);
    setAutoSaveMoodBoardError(null);
    setAutoSaveMoodBoardSuccess(null);
    const newTimer = setTimeout(async () => {
      if (!campaign || !campaign.id) {
          setIsAutoSavingMoodBoard(false);
          setAutoSaveMoodBoardError("Cannot auto-save mood board: Campaign data not available.");
          return;
      }
      try {
        const payload: CampaignUpdatePayload = {
          mood_board_image_urls: editableMoodBoardUrls,
        };
        const updatedCampaign = await campaignService.updateCampaign(campaign.id, payload);
        setCampaign(updatedCampaign);
        setAutoSaveMoodBoardSuccess("Mood board auto-saved!");
        setTimeout(() => setAutoSaveMoodBoardSuccess(null), 3000);
      } catch (err) {
        console.error("Failed to auto-save mood board URLs:", err);
        setAutoSaveMoodBoardError("Failed to auto-save mood board. Changes might not be persisted.");
      } finally {
        setIsAutoSavingMoodBoard(false);
      }
    }, 1500);
    setMoodBoardDebounceTimer(newTimer);
    return () => {
      if (newTimer) {
        clearTimeout(newTimer);
      }
    };
  }, [editableMoodBoardUrls, campaignId, campaign]);

  useEffect(() => {
    let isMounted = true;
    const fetchCampaignFiles = async () => {
      // Guard 1: Only run if campaignId exists, Files tab is active, and not already loading (campaignFilesLoading check is more of a protective measure here)
      if (!campaignId || activeEditorTab !== 'Files' || campaignFilesLoading) {
        // console.log(`[CampaignEditorPage] fetchCampaignFiles guard triggered: campaignId=${campaignId}, activeEditorTab=${activeEditorTab}, campaignFilesLoading=${campaignFilesLoading}`);
        return;
      }
      // Guard 2: Only run if campaignId changed OR there are no files and no error (i.e. initial load for this campaignId)
      if (campaignId === prevCampaignIdForFiles && campaignFiles.length > 0 && !campaignFilesError) {
        // console.log(`[CampaignEditorPage] fetchCampaignFiles guard 2 triggered: already loaded for ${campaignId}`);
        return;
      }

      if (isMounted) {
        console.log("[CampaignEditorPage] Setting campaignFilesLoading to true for campaignId:", campaignId);
        setCampaignFilesLoading(true); // SPINNER ON
        setCampaignFilesError(null);
        // If campaignId changed, clear previous files.
        if (campaignId !== prevCampaignIdForFiles) {
          setCampaignFiles([]);
        }
      } else {
        console.log("[CampaignEditorPage] Attempted to set campaignFilesLoading to true, but component unmounted.");
        return; // Don't proceed if unmounted
      }

      try {
        console.log("[CampaignEditorPage] About to call getCampaignFiles for campaignId:", campaignId);
        const files = await getCampaignFiles(campaignId);
        console.log("[CampaignEditorPage] getCampaignFiles returned:", files ? files.length : 'null/undefined');
        if (isMounted) {
          setCampaignFiles(files);
          setPrevCampaignIdForFiles(campaignId); // Store current campaignId for Guard 2
          console.log("[CampaignEditorPage] State updated with files. isMounted:", isMounted);
        } else {
          console.log("[CampaignEditorPage] Component unmounted before files could be set.");
        }
      } catch (err: any) {
        console.error("[CampaignEditorPage] Error in fetchCampaignFiles catch block:", err);
        if (isMounted) {
          setCampaignFilesError(err.message || 'Failed to load campaign files.');
        }
      } finally {
        console.log("[CampaignEditorPage] In finally block. isMounted:", isMounted);
        if (isMounted) {
          setCampaignFilesLoading(false); // SPINNER OFF
          console.log("[CampaignEditorPage] setCampaignFilesLoading(false) CALLED.");
        } else {
          console.log("[CampaignEditorPage] Component unmounted, setCampaignFilesLoading(false) SKIPPED in finally.");
        }
      }
    };

    console.log("[CampaignEditorPage] useEffect for fetchCampaignFiles triggered. activeEditorTab:", activeEditorTab, "campaignId:", campaignId, "campaignFilesLoading:", campaignFilesLoading);
    fetchCampaignFiles();
<<<<<<< HEAD
    return () => { isMounted = false; };
  }, [activeEditorTab, campaignId, prevCampaignIdForFiles, campaignFilesError, campaignFilesLoading, campaignFiles.length]);
=======

    return () => {
      console.log("[CampaignEditorPage] useEffect cleanup running for fetchCampaignFiles. Setting isMounted to false. campaignId at cleanup:", campaignId);
      isMounted = false;
    };
  }, [activeEditorTab, campaignId, prevCampaignIdForFiles, campaignFilesError]);
>>>>>>> 1b80e2a3


  useEffect(() => {
    if (!initialLoadCompleteRef.current || !campaignId || !campaign || isLoading) return;
    if (debounceTimerRef.current) clearTimeout(debounceTimerRef.current);
    debounceTimerRef.current = setTimeout(async () => {
        if (!campaign || !campaign.id) return;
        if (selectedLLMId === campaign.selected_llm_id && temperature === campaign.temperature) return;

        setIsAutoSavingLLMSettings(true);
        setAutoSaveLLMSettingsError(null);
        setAutoSaveLLMSettingsSuccess(null);
        try {
          const payload: CampaignUpdatePayload = {
            selected_llm_id: selectedLLMId || null,
            temperature: temperature,
          };
          const updatedCampaign = await campaignService.updateCampaign(campaign.id, payload);
          setCampaign(updatedCampaign);
          setAutoSaveLLMSettingsSuccess("LLM settings auto-saved!");
          setTimeout(() => setAutoSaveLLMSettingsSuccess(null), 3000);
        } catch (err) {
          console.error("Failed to auto-save LLM settings:", err);
          setAutoSaveLLMSettingsError("Failed to auto-save LLM settings.");
          setTimeout(() => setAutoSaveLLMSettingsError(null), 5000);
        } finally {
          setIsAutoSavingLLMSettings(false);
        }
    }, 1500);
    return () => { if (debounceTimerRef.current) clearTimeout(debounceTimerRef.current); };
  }, [selectedLLMId, temperature, campaignId, campaign, isLoading]);

  const handleGenerateConceptManually = async () => {
    if (!campaignId || !campaign) {
      setManualConceptError("Campaign data not available.");
      return;
    }
    const promptForConcept = campaign.initial_user_prompt || "Generate a compelling concept for this campaign.";
    setIsGeneratingConceptManually(true);
    setManualConceptError(null);
    setSaveSuccess(null);
    try {
      const updatedCampaign = await campaignService.generateCampaignConcept(campaignId, {
        prompt: promptForConcept,
        model_id_with_prefix: campaign.selected_llm_id || undefined,
      });
      setCampaign(updatedCampaign);
      setEditableConcept(updatedCampaign.concept || '');
      setSaveSuccess("Campaign concept generated successfully!");
      setTimeout(() => setSaveSuccess(null), 3000);
    } catch (err: any) {
      console.error("Failed to generate concept manually:", err);
      const detail = err.response?.data?.detail || err.message || "Failed to generate concept.";
      setManualConceptError(detail);
      setTimeout(() => setManualConceptError(null), 5000);
    } finally {
      setIsGeneratingConceptManually(false);
    }
  };

  const handleCancelSeeding = () => {
    if (eventSourceRef.current) {
      eventSourceRef.current();
      eventSourceRef.current = null;
    }
    setIsSeedingSections(false);
    setIsDetailedProgressVisible(false);
    setSeedSectionsError(null);
    setSaveSuccess("Section seeding cancelled by user.");
    setTimeout(() => setSaveSuccess(null), 3000);
  };

  const handleSaveChanges = async () => {
    if (!campaignId || !campaign) return;
    const moodBoardChanged = JSON.stringify(editableMoodBoardUrls.slice().sort()) !== JSON.stringify((campaign.mood_board_image_urls || []).slice().sort());
    const detailsChanged = editableTitle !== campaign.title || editableInitialPrompt !== (campaign.initial_user_prompt || '');
    if (!detailsChanged && !moodBoardChanged) {
      setSaveSuccess("No changes to save in details or mood board.");
      setTimeout(() => setSaveSuccess(null), 3000);
      return;
    }
    if (!editableTitle.trim()) {
      setSaveError("Title cannot be empty.");
      return;
    }
    setIsPageLoading(true);
    setSaveError(null);
    setSaveSuccess(null);
    try {
      const payload: CampaignUpdatePayload = {
        title: editableTitle,
        initial_user_prompt: editableInitialPrompt,
        mood_board_image_urls: editableMoodBoardUrls,
      };
      const updatedCampaign = await campaignService.updateCampaign(campaignId, payload);
      setCampaign(updatedCampaign);
      setEditableTitle(updatedCampaign.title);
      setEditableInitialPrompt(updatedCampaign.initial_user_prompt || '');
      setEditableMoodBoardUrls(updatedCampaign.mood_board_image_urls || []);
      setSaveSuccess('Campaign details saved successfully!');
      setTimeout(() => setSaveSuccess(null), 3000);
    } catch (err) {
      setSaveError('Failed to save changes.');
    } finally {
      setIsPageLoading(false);
    }
  };

  const handleUpdateSectionOrder = async (orderedSectionIds: number[]) => {
    if (!campaignId) return;
    const oldSections = [...sections];
    const newSections = orderedSectionIds.map((id, index) => {
      const section = sections.find(s => s.id === id);
      if (!section) throw new Error(`Section with id ${id} not found for reordering.`);
      return { ...section, order: index };
    }).sort((a,b) => a.order - b.order);
    setSections(newSections);
    setIsPageLoading(true);
    try {
      await campaignService.updateCampaignSectionOrder(campaignId, orderedSectionIds);
      setSaveSuccess("Section order saved successfully!");
      setTimeout(() => setSaveSuccess(null), 3000);
    } catch (error) {
      console.error("Failed to update section order:", error);
      setError("Failed to save section order. Please try again.");
      setSections(oldSections);
    } finally {
      setIsPageLoading(false);
    }
  };

  const handleBadgeImageGenerated = async (imageUrl: string) => {
    if (!campaign || !campaign.id) {
      setBadgeUpdateError("No active campaign to update.");
      return;
    }
    if (!imageUrl || typeof imageUrl !== 'string') {
      setBadgeUpdateError("Invalid image URL received.");
      setIsBadgeImageModalOpen(false);
      return;
    }
    setIsPageLoading(true);
    setBadgeUpdateLoading(true);
    setBadgeUpdateError(null);
    setIsBadgeImageModalOpen(false);
    try {
      const updatedCampaignData: CampaignUpdatePayload = { badge_image_url: imageUrl };
      const updatedCampaign = await campaignService.updateCampaign(campaign.id, updatedCampaignData);
      setCampaign(updatedCampaign);
      setCampaignBadgeImage(updatedCampaign.badge_image_url || '');
    } catch (error: any) {
      const detail = error.response?.data?.detail || error.message || "Failed to update badge image.";
      setBadgeUpdateError(detail);
      alert(`Error setting badge: ${detail}`);
    } finally {
      setBadgeUpdateLoading(false);
      setIsPageLoading(false);
    }
  };

  const handleDeleteSection = async (sectionId: number) => {
    if (!campaignId) return;
    if (window.confirm(`Are you sure you want to delete section ${sectionId}? This action cannot be undone.`)) {
      setIsPageLoading(true);
      try {
        await campaignService.deleteCampaignSection(campaignId, sectionId);
        setSections(prevSections => prevSections.filter(s => s.id !== sectionId));
        setSaveSuccess(`Section ${sectionId} deleted successfully.`);
        setTimeout(() => setSaveSuccess(null), 3000);
      } catch (err: any) {
        const detail = axios.isAxiosError(err) && err.response?.data?.detail ? err.response.data.detail : (err.message || 'Failed to delete section.');
        setError(`Error deleting section ${sectionId}: ${detail}`);
         setTimeout(() => setError(null), 5000);
      } finally {
        setIsPageLoading(false);
      }
    }
  };

  const handleAddSection = async (event: FormEvent<HTMLFormElement>) => {
    event.preventDefault();
    if (!campaignId) return;
    if (!newSectionTitle.trim() && !newSectionPrompt.trim()) {
      setAddSectionError("Please provide a title or a prompt for the new section.");
      return;
    }
    setIsPageLoading(true);
    setIsAddingSection(true);
    setAddSectionError(null);
    setAddSectionSuccess(null);
    try {
      const newSection = await campaignService.addCampaignSection(campaignId, {
        title: newSectionTitle.trim() || undefined,
        prompt: newSectionPrompt.trim() || undefined,
        model_id_with_prefix: selectedLLMId || undefined,
      });
      setSections(prev => [...prev, newSection].sort((a, b) => a.order - b.order));
      setNewSectionTitle('');
      setNewSectionPrompt('');
      setAddSectionSuccess("New section added successfully!");
      setTimeout(() => setAddSectionSuccess(null), 3000);
    } catch (err: any) {
      const errorMsg = (err instanceof Error && (err as any).response?.data?.detail)
                       ? (err as any).response.data.detail
                       : (err instanceof Error ? err.message : 'Failed to add new section.');
      setAddSectionError(errorMsg);
    } finally {
      setIsAddingSection(false);
      setIsPageLoading(false);
    }
  };

  const handleUpdateSection = async (sectionId: number, updatedData: CampaignSectionUpdatePayload) => { // Use imported CampaignSectionUpdatePayload
    if (!campaignId) return;
    setIsPageLoading(true);
    try {
      const updatedSection = await campaignService.updateCampaignSection(campaignId, sectionId, updatedData);
      setSections(prev => prev.map(sec => sec.id === sectionId ? updatedSection : sec));
    } catch (err) {
      console.error(`Error updating section ${sectionId}:`, err);
      setError(`Failed to save section ${sectionId}.`);
      setTimeout(() => setError(null), 5000);
      setIsPageLoading(false);
      throw err;
    } finally {
      setIsPageLoading(false);
    }
  };

  const handleUpdateSectionType = async (sectionId: number, newType: string) => {
    const originalSections = [...sections];
    setSections(prevSections =>
      prevSections.map(s => (s.id === sectionId ? { ...s, type: newType } : s))
    );
    try {
      if (!campaignId) throw new Error("Campaign ID not found");
      await campaignService.updateCampaignSection(campaignId, sectionId, { type: newType });
    } catch (error) {
      console.error("Failed to update section type:", error);
      setSections(originalSections);
      setError(`Failed to update type for section ${sectionId}.`);
      setTimeout(() => setError(null), 5000);
    }
  };

  const handleGenerateTOC = async () => {
    if (!campaignId) return;
    if (campaign && campaign.display_toc && campaign.display_toc.length > 0) {
      if (!window.confirm("A Table of Contents already exists. Are you sure you want to regenerate it? This will overwrite the current TOC.")) {
        return;
      }
    }
    setIsPageLoading(true);
    setIsGeneratingTOC(true);
    setTocError(null);
    setSaveSuccess(null);
    try {
      const updatedCampaign = await campaignService.generateCampaignTOC(campaignId, {
        prompt: "Generate a table of contents for the campaign based on its concept."
      });
      setCampaign(updatedCampaign);
      setEditableDisplayTOC(updatedCampaign.display_toc || []);
      setSaveSuccess("Table of Contents generated successfully!");
      setTimeout(() => setSaveSuccess(null), 3000);
    } catch (err) {
      setTocError('Failed to generate Table of Contents.');
    } finally {
      setIsGeneratingTOC(false);
      setIsPageLoading(false);
    }
  };

  const handleTOCEditorChange = (newTOC: TOCEntry[]) => {
    setEditableDisplayTOC(newTOC);
  };

  const handleTOCSaveChanges = async () => {
    if (!campaignId || !campaign) return;
    setIsSavingTOC(true);
    setTocSaveError(null);
    setTocSaveSuccess(null);
    try {
      const payload: CampaignUpdatePayload = { // Use imported type
        display_toc: editableDisplayTOC,
      };
      const updatedCampaign = await campaignService.updateCampaign(campaignId, payload);
      setCampaign(updatedCampaign);
      setEditableDisplayTOC(updatedCampaign.display_toc || []);
      setTocSaveSuccess('Table of Contents saved successfully!');
      setTimeout(() => setTocSaveSuccess(null), 3000);
      setIsTOCEditorVisible(false);
    } catch (err) {
      console.error("Failed to save TOC:", err);
      setTocSaveError('Failed to save Table of Contents.');
      setTimeout(() => setTocSaveError(null), 5000);
    } finally {
      setIsSavingTOC(false);
    }
  };

  const handleGenerateTitles = async () => {
    if (!campaignId) return;
    setIsPageLoading(true);
    setIsGeneratingTitles(true);
    setTitlesError(null);
    setSuggestedTitles(null);
    setSaveSuccess(null);
    try {
      const response = await campaignService.generateCampaignTitles(campaignId, {
        prompt: "Generate alternative titles for the campaign."
      }, 5);
      setSuggestedTitles(response.titles);
      setIsSuggestedTitlesModalOpen(true);
    } catch (err) {
      setTitlesError('Failed to generate titles.');
    } finally {
      setIsGeneratingTitles(false);
      setIsPageLoading(false);
    }
  };

  const handleTitleSelected = (selectedTitle: string) => {
    setEditableTitle(selectedTitle);
    setIsSuggestedTitlesModalOpen(false);
  };

  const handleExportHomebrewery = async () => {
    if (!campaignId || !campaign) return;
    setIsPageLoading(true);
    setIsExporting(true);
    setExportError(null);
    setSaveSuccess(null);
    try {
      const markdownString = await campaignService.exportCampaignToHomebrewery(campaignId);
      const filename = `campaign_${campaign.title?.replace(/\s+/g, '_') || campaignId}_homebrewery.md`;
      const blob = new Blob([markdownString], { type: 'text/markdown;charset=utf-8,' });
      const url = URL.createObjectURL(blob);
      const link = document.createElement('a');
      link.href = url;
      link.download = filename;
      document.body.appendChild(link);
      link.click();
      document.body.removeChild(link);
      URL.revokeObjectURL(url);
      setSaveSuccess("Campaign exported successfully!");
      setTimeout(() => setSaveSuccess(null), 3000);
    } catch (err) {
      console.error('Failed to export campaign to Homebrewery:', err);
      setExportError('Failed to export campaign. Please try again.');
      setTimeout(() => setExportError(null), 5000);
    } finally {
      setIsExporting(false);
      setIsPageLoading(false);
    }
  };

  const handleOpenBadgeImageModal = async () => {
    if (!campaign) return;
    setIsBadgeImageModalOpen(true);
  };

  const handleEditBadgeImageUrl = async () => {
    if (!campaign) return;
    const currentUrl = campaign.badge_image_url || "";
    const imageUrl = window.prompt("Enter or edit the image URL for the campaign badge:", currentUrl);
    if (imageUrl === null) return;
    if (imageUrl.trim() !== "" && !imageUrl.startsWith('http') && !imageUrl.startsWith('data:')) {
       alert("Please enter a valid HTTP/HTTPS URL or a Data URL.");
       return;
    }
    setIsPageLoading(true);
    setBadgeUpdateLoading(true);
    setBadgeUpdateError(null);
    try {
      const updatedCampaignData: CampaignUpdatePayload = { badge_image_url: imageUrl.trim() === "" ? null : imageUrl.trim() }; // Use imported type
      const updatedCampaign = await campaignService.updateCampaign(campaign.id, updatedCampaignData);
      setCampaign(updatedCampaign);
      setCampaignBadgeImage(updatedCampaign.badge_image_url || '');
    } catch (error: any) {
      const detail = error.response?.data?.detail || error.message || "Failed to update badge image URL.";
      setBadgeUpdateError(detail);
      alert(`Error setting badge: ${detail}`);
    } finally {
      setBadgeUpdateLoading(false);
      setIsPageLoading(false);
    }
  };

  const handleRemoveBadgeImage = async () => {
    if (!campaign || !campaign.badge_image_url) return;
    if (!window.confirm("Are you sure you want to remove the campaign badge image?")) return;
    setIsPageLoading(true);
    setBadgeUpdateLoading(true);
    setBadgeUpdateError(null);
    try {
      const updatedCampaignData: CampaignUpdatePayload = { badge_image_url: null }; // Use imported type
      const updatedCampaign = await campaignService.updateCampaign(campaign.id, updatedCampaignData);
      setCampaign(updatedCampaign);
      setCampaignBadgeImage('');
    } catch (error: any) {
      const detail = error.response?.data?.detail || error.message || "Failed to remove badge image.";
      setBadgeUpdateError(detail);
      alert(`Error: ${detail}`);
    } finally {
      setBadgeUpdateLoading(false);
      setIsPageLoading(false);
    }
  };

  const handleThemeDataChange = (newThemeData: CampaignThemeData) => {
    setThemeData(newThemeData);
  };

  const handleSaveTheme = async () => {
    if (!campaignId || !campaign) return;
    setIsSavingTheme(true);
    setThemeSaveError(null);
    setThemeSaveSuccess(null);
    try {
      const themePayloadToSave: Partial<CampaignUpdatePayload> = {}; // Use imported type
      (Object.keys(themeData) as Array<keyof CampaignThemeData>).forEach(key => {
        if (themeData[key] !== undefined) {
          (themePayloadToSave as any)[key] = themeData[key];
        }
      });
      const updatedCampaign = await campaignService.updateCampaign(campaignId, themePayloadToSave);
      setCampaign(updatedCampaign);
      const newThemeData: CampaignThemeData = {
          theme_primary_color: updatedCampaign.theme_primary_color,
          theme_secondary_color: updatedCampaign.theme_secondary_color,
          theme_background_color: updatedCampaign.theme_background_color,
          theme_text_color: updatedCampaign.theme_text_color,
          theme_font_family: updatedCampaign.theme_font_family,
          theme_background_image_url: updatedCampaign.theme_background_image_url,
          theme_background_image_opacity: updatedCampaign.theme_background_image_opacity,
      };
      setThemeData(newThemeData);
      applyThemeToDocument(newThemeData);
      setThemeSaveSuccess('Theme settings saved successfully!');
      setTimeout(() => setThemeSaveSuccess(null), 3000);
    } catch (err) {
      setThemeSaveError('Failed to save theme settings.');
      console.error("Failed to save theme:", err);
      setTimeout(() => setThemeSaveError(null), 5000);
    } finally {
      setIsSavingTheme(false);
    }
  };

interface TocLinkRendererProps {
  href?: string;
  children?: React.ReactNode;
  [key: string]: any;
}

const TocLinkRenderer: React.FC<TocLinkRendererProps> = ({ href, children, ...otherProps }) => {
  const sectionId = href && href.startsWith('#section-container-') ? href.substring('#section-container-'.length) : null;

  if (sectionId) {
    return (
      <a
        href={href}
        onClick={(e) => {
          e.preventDefault();
          handleTocLinkClick(sectionId);
        }}
        style={{ cursor: 'pointer' }}
        {...otherProps}
      >
        {children}
      </a>
    );
  }
  return <a href={href} {...otherProps}>{children}</a>;
};

  // --- Character Association Handlers ---
  const handleLinkCharacterToCampaign = async () => {
    if (!campaignId || !selectedUserCharacterToAdd) {
      setCharacterError("Please select a character to add.");
      return;
    }
    setIsLinkingCharacter(true);
    setCharacterError(null);
    try {
      const charId = parseInt(selectedUserCharacterToAdd, 10);
      await characterService.linkCharacterToCampaign(charId, parseInt(campaignId, 10));
      const updatedCampaignCharacters = await characterService.getCampaignCharacters(parseInt(campaignId, 10));
      setCampaignCharacters(updatedCampaignCharacters);
      setSelectedUserCharacterToAdd('');
    } catch (err: any) {
      console.error("Failed to link character to campaign:", err);
      setCharacterError(err.response?.data?.detail || "Failed to link character.");
    } finally {
      setIsLinkingCharacter(false);
    }
  };

  const handleUnlinkCharacterFromCampaign = async (characterIdToUnlink: number) => {
    if (!campaignId) return;
    if (!window.confirm("Are you sure you want to remove this character from the campaign?")) {
        return;
    }
    setIsLinkingCharacter(true);
    setCharacterError(null);
    try {
      await characterService.unlinkCharacterFromCampaign(characterIdToUnlink, parseInt(campaignId, 10));
      setCampaignCharacters(prev => prev.filter(char => char.id !== characterIdToUnlink));
    } catch (err: any) {
      console.error("Failed to unlink character from campaign:", err);
      setCharacterError(err.response?.data?.detail || "Failed to unlink character.");
    } finally {
      setIsLinkingCharacter(false);
    }
  };

  if (isLoading) return <LoadingSpinner />;
  if (error) return <p className="error-message">{error}</p>;
  if (!campaign) return <p className="error-message">Campaign not found.</p>;

  const detailsTabContent = (
    <>
      <CampaignDetailsEditor
        editableTitle={editableTitle}
        setEditableTitle={setEditableTitle}
        initialPrompt={editableInitialPrompt}
        setInitialPrompt={setEditableInitialPrompt}
        campaignBadgeImage={campaignBadgeImage}
        setCampaignBadgeImage={(value: string) => {
          setCampaignBadgeImage(value);
        }}
        handleSaveCampaignDetails={handleSaveChanges}
        onSuggestTitles={handleGenerateTitles}
        isGeneratingTitles={isGeneratingTitles}
        titlesError={titlesError}
        selectedLLMId={selectedLLMId}
        originalTitle={campaign.title}
        originalInitialPrompt={campaign.initial_user_prompt || ''}
        originalBadgeImageUrl={campaign.badge_image_url || ''}
        onOpenBadgeImageModal={handleOpenBadgeImageModal}
        onEditBadgeImageUrl={handleEditBadgeImageUrl}
        onRemoveBadgeImage={handleRemoveBadgeImage}
        badgeUpdateLoading={badgeUpdateLoading}
        badgeUpdateError={badgeUpdateError}
        editableMoodBoardUrls={editableMoodBoardUrls}
        originalMoodBoardUrls={campaign?.mood_board_image_urls || []}
      />
      {saveError && <p className="error-message save-feedback">{saveError}</p>}
      {saveSuccess && <p className="success-message save-feedback">{saveSuccess}</p>}
      <section className="campaign-detail-section editor-section">
        {campaign.display_toc && (
          <h2 onClick={() => setIsTocCollapsed(!isTocCollapsed)} style={{ cursor: 'pointer' }}>
            {isTocCollapsed ? '▶' : '▼'} Table of Contents Display
          </h2>
        )}
        {(!campaign.display_toc || !isTocCollapsed) && (
          <div className="toc-controls-and-display" style={{ marginTop: '10px' }}>
            {campaign.display_toc && campaign.display_toc.length > 0 && (
              <ReactMarkdown
                components={{ a: TocLinkRenderer }}
              >
                {processedToc}
              </ReactMarkdown>
            )}
            {(!campaign.display_toc || campaign.display_toc.length === 0) && <p>No Table of Contents generated yet.</p>}
            <Button
              onClick={handleGenerateTOC}
              disabled={isGeneratingTOC || !selectedLLMId}
              className="action-button"
              style={{ marginTop: (campaign.display_toc && campaign.display_toc.length > 0) ? '10px' : '0' }}
              icon={<ListAltIcon />}
              tooltip={!selectedLLMId ? "Select an LLM model from the Settings tab first" : "Generate or re-generate the Table of Contents based on the campaign concept and sections"}
            >
              {isGeneratingTOC ? 'Generating TOC...' : ((campaign.display_toc && campaign.display_toc.length > 0) ? 'Re-generate Table of Contents' : 'Generate Table of Contents')}
            </Button>
            {tocError && <p className="error-message feedback-message" style={{ marginTop: '5px' }}>{tocError}</p>}
            {campaign.display_toc && campaign.display_toc.length > 0 && !isTOCEditorVisible && (
              <Button
                onClick={() => setIsTOCEditorVisible(true)}
                className="action-button"
                icon={<EditIcon />}
                style={{ marginTop: '10px', display: 'block', marginBottom: '15px' }}
                tooltip="Edit the Table of Contents entries"
              >
                Edit Table of Contents
              </Button>
            )}
            {(campaign.display_toc && campaign.display_toc.length > 0) && (
              <div style={{ marginTop: '15px' }}>
                {!isDetailedProgressVisible ? (
                  <>
                    <Button
                      onClick={handleSeedSectionsFromToc}
                      disabled={isSeedingSections || !(campaign.display_toc && campaign.display_toc.length > 0) }
                      className="action-button"
                      icon={<AddCircleOutlineIcon />}
                      tooltip="Parse the current Table of Contents and create campaign sections based on its structure. Optionally auto-populate content."
                    >
                      {isSeedingSections ? (autoPopulateSections ? 'Creating & Populating Sections...' : 'Creating Sections...') : 'Approve TOC & Create Sections'}
                    </Button>
                    {!isDetailedProgressVisible && seedSectionsError && <p className="error-message feedback-message" style={{ marginTop: '5px' }}>{seedSectionsError}</p>}
                    <div style={{ marginTop: '10px', marginBottom: '10px' }}>
                      <label htmlFor="autoPopulateCheckbox" style={{ marginRight: '8px' }}>
                        Auto-populate sections with generated content:
                      </label>
                      <input
                        type="checkbox"
                        id="autoPopulateCheckbox"
                        checked={autoPopulateSections}
                        onChange={(e) => setAutoPopulateSections(e.target.checked)}
                        disabled={isSeedingSections}
                      />
                    </div>
                  </>
                ) : (
                  <>
                    <DetailedProgressDisplay
                      percent={detailedProgressPercent}
                      currentTitle={detailedProgressCurrentTitle}
                      error={seedSectionsError}
                      title="Seeding Sections from Table of Contents..."
                    />
                    <Button
                      onClick={handleCancelSeeding}
                      className="action-button secondary-action-button"
                      style={{ marginTop: '10px' }}
                      icon={<CancelIcon />}
                      tooltip="Stop the section seeding process"
                      disabled={!isSeedingSections}
                    >
                      Cancel Seeding
                    </Button>
                  </>
                )}
              </div>
            )}
          </div>
        )}
      </section>
      {isTOCEditorVisible && (
        <section className="campaign-detail-section editor-section" style={{ marginTop: '20px' }}>
          <TOCEditor
            toc={editableDisplayTOC}
            onTOCChange={handleTOCEditorChange}
          />
          <Button
            onClick={handleTOCSaveChanges}
            disabled={isSavingTOC}
            variant="primary"
            style={{ marginTop: '10px' }}
          >
            {isSavingTOC ? 'Saving TOC...' : 'Save Table of Contents Changes'}
          </Button>
          <Button
              onClick={() => setIsTOCEditorVisible(false)}
              variant="secondary"
              style={{ marginTop: '10px', marginLeft: '10px' }}
          >
              Done Editing TOC
          </Button>
        </section>
      )}
    {tocSaveError && <p className="error-message feedback-message">{tocSaveError}</p>}
    {tocSaveSuccess && <p className="success-message feedback-message">{tocSaveSuccess}</p>}
      <div className="action-group export-action-group editor-section">
        <Button onClick={handleExportHomebrewery} disabled={isExporting} className="llm-button export-button" icon={<PublishIcon />} tooltip="Export the campaign content as Markdown formatted for Homebrewery">
          {isExporting ? 'Exporting...' : 'Export to Homebrewery'}
        </Button>
        {exportError && <p className="error-message llm-feedback">{exportError}</p>}
      </div>
    </>
  );

  const sectionsTabContent = (
    <>
      <div className="section-display-controls editor-section">
        <h3>Section Display</h3>
        <Button onClick={() => setForceCollapseAll(true)} className="action-button" icon={<UnfoldLessIcon />} tooltip="Collapse all campaign sections">
          Collapse All Sections
        </Button>
        <Button onClick={() => setForceCollapseAll(false)} className="action-button" icon={<UnfoldMoreIcon />} tooltip="Expand all campaign sections">
          Expand All Sections
        </Button>
        <Button
          onClick={() => setIsAddSectionCollapsed(!isAddSectionCollapsed)}
          disabled={!campaign?.concept?.trim()}
          className="action-button"
          icon={<AddCircleOutlineIcon />}
          tooltip={!campaign?.concept?.trim() ? "Please define and save a campaign concept first." : "Add a new section to the campaign"}
        >
          Add New Section
        </Button>
      </div>
      {!isAddSectionCollapsed && campaign?.concept?.trim() && (
        <div className="editor-actions add-section-area editor-section card-like" style={{ marginTop: '20px' }}>
          <h3>Add New Section</h3>
          <form onSubmit={handleAddSection} className="add-section-form">
            <div className="form-group">
              <label htmlFor="newSectionTitle">Section Title (Optional):</label>
              <input type="text" id="newSectionTitle" className="form-input" value={newSectionTitle} onChange={(e) => setNewSectionTitle(e.target.value)} placeholder="E.g., Chapter 1: The Discovery" />
            </div>
            <div className="form-group">
              <label htmlFor="newSectionPrompt">Section Prompt (Optional):</label>
              <textarea id="newSectionPrompt" className="form-textarea" value={newSectionPrompt} onChange={(e) => setNewSectionPrompt(e.target.value)} rows={3} placeholder="E.g., Start with the players finding a mysterious map..." />
            </div>
            {selectedLLMObject && (
                 <p style={{fontSize: '0.9em', margin: '10px 0'}}>New section will use LLM: <strong>{selectedLLMObject.name}</strong></p>
            )}
            {addSectionError && <p className="error-message feedback-message">{addSectionError}</p>}
            {addSectionSuccess && <p className="success-message feedback-message">{addSectionSuccess}</p>}
            <Button type="submit" disabled={isAddingSection || !selectedLLMId || !campaign?.concept?.trim()} className="action-button add-section-button" icon={<AddCircleOutlineIcon />} tooltip={!campaign?.concept?.trim() ? "Please define and save a campaign concept first." : (!selectedLLMId ? "Please select an LLM in settings." : "Add this new section to the campaign")}>
              {isAddingSection ? 'Adding Section...' : 'Confirm & Add Section'}
            </Button>
            <Button type="button" onClick={() => setIsAddSectionCollapsed(true)} className="action-button secondary-action-button" style={{marginLeft: '10px'}} icon={<CancelIcon />} tooltip="Cancel adding a new section">
              Cancel
            </Button>
          </form>
        </div>
      )}
      <CampaignSectionEditor
        campaignId={campaignId!}
        sections={sections}
        setSections={setSections}
        handleDeleteSection={handleDeleteSection}
        handleUpdateSectionContent={handleUpdateSectionContent}
        handleUpdateSectionTitle={handleUpdateSectionTitle}
        handleUpdateSectionType={handleUpdateSectionType}
        onUpdateSectionOrder={handleUpdateSectionOrder}
        forceCollapseAllSections={forceCollapseAll}
        expandSectionId={sectionToExpand}
        onSetThematicImageForSection={handleSetThematicImage}
      />
      {!campaign?.concept?.trim() && (
        <div className="editor-section user-message card-like" style={{ marginTop: '20px', padding: '15px', textAlign: 'center' }}>
          <Typography variant="h6" color="textSecondary">
            Please define and save a campaign concept in the 'Details' tab before adding or managing sections.
          </Typography>
        </div>
      )}
    </>
  );

  const settingsTabContent = (
    <>
      {isLLMsLoading ? (
        <div className="editor-section" style={{ display: 'flex', justifyContent: 'center', alignItems: 'center', padding: '20px' }}>
          <LoadingSpinner />
          <Typography sx={{ ml: 2 }}>Loading LLM models...</Typography>
        </div>
      ) : selectedLLMObject && availableLLMs.length > 0 ? (
        <CampaignLLMSettings
          selectedLLM={selectedLLMObject}
          setSelectedLLM={handleSetSelectedLLM}
          temperature={temperature}
          setTemperature={setTemperature}
          availableLLMs={availableLLMs.map(m => ({...m, name: m.name || m.id})) as LLM[]}
        />
      ) : !selectedLLMObject && availableLLMs.length > 0 ? (
        <div className="editor-section">
          <p>No LLM model currently selected for the campaign.</p>
          <Button onClick={() => setIsLLMDialogOpen(true)} className="action-button" icon={<SettingsSuggestIcon />} tooltip="Select the primary Language Model for campaign generation tasks">
            Select LLM Model
          </Button>
        </div>
      ) : (
        <div className="editor-section">
          <Typography>No LLM models available. Please check LLM provider configurations.</Typography>
        </div>
      )}
      <div className="llm-autosave-feedback editor-section feedback-messages">
        {isAutoSavingLLMSettings && <p className="feedback-message saving-indicator">Auto-saving LLM settings...</p>}
        {autoSaveLLMSettingsError && <p className="error-message feedback-message">{autoSaveLLMSettingsError}</p>}
        {autoSaveLLMSettingsSuccess && <p className="success-message feedback-message">{autoSaveLLMSettingsSuccess}</p>}
      </div>
      {tocError && <p className="error-message llm-feedback editor-section">{tocError}</p>}
    </>
  );

  const filesTabContent = (
    <div className="editor-section">
      <Typography variant="h5" gutterBottom>Campaign Files</Typography>
      {campaignFilesLoading && <LoadingSpinner />}
      {campaignFilesError && <p className="error-message">{campaignFilesError}</p>}
      {!campaignFilesLoading && !campaignFilesError && campaignFiles.length === 0 && (
        <p>No files found for this campaign.</p>
      )}
      {!campaignFilesLoading && !campaignFilesError && campaignFiles.length > 0 && (
        <ul style={{ listStyleType: 'none', paddingLeft: 0 }}>
          {campaignFiles.map(file => {
            const extension = file.name.split('.').pop()?.toLowerCase() || '';
            const isImage = ['png', 'jpg', 'jpeg', 'webp', 'gif'].includes(extension);
            const displayType = extension.toUpperCase();

            return (
              <li key={file.name} style={{ display: 'flex', alignItems: 'center', marginBottom: '8px' }}>
                {isImage ? (
                  <img
                    src={file.url}
                    alt={file.name}
                    style={{
                      width: '30px',
                      height: '30px',
                      objectFit: 'contain',
                      marginRight: '10px',
                      border: '1px solid #eee',
                      cursor: 'pointer'
                    }}
                    onClick={() => {
                      setPreviewImageUrl(file.url);
                      setIsPreviewModalOpen(true);
                    }}
                  />
                ) : (
                  <span
                    style={{
                      display: 'inline-block',
                      width: '30px',
                      height: '30px',
                      marginRight: '10px',
                      border: '1px solid #eee',
                      backgroundColor: '#f0f0f0',
                      textAlign: 'center',
                      lineHeight: '30px',
                      fontSize: '10px',
                      overflow: 'hidden',
                      textOverflow: 'ellipsis',
                      whiteSpace: 'nowrap',
                    }}
                    title={displayType}
                  >
                    {displayType || 'FILE'}
                  </span>
                )}
                <a href={file.url} target="_blank" rel="noopener noreferrer">{file.name}</a>
                <span style={{ marginLeft: '8px', fontSize: '0.8em', color: '#777' }}>({(file.size / 1024).toFixed(2)} KB)</span>
                <Button
                  onClick={async () => {
                    if (window.confirm(`Are you sure you want to delete "${file.name}"? This action cannot be undone.`)) {
                      try {
                        if (!campaignId) {
                          setCampaignFilesError("Campaign ID is missing, cannot delete file.");
                          return;
                        }
                        await campaignService.deleteCampaignFile(campaignId, file.blob_name);
                        setCampaignFiles(prevFiles => prevFiles.filter(f => f.blob_name !== file.blob_name));
                      } catch (err: any) {
                        setCampaignFilesError(`Failed to delete ${file.name}: ${err.message || 'Unknown error'}`);
                      }
                    }
                  }}
                  variant="danger"
                  size="sm"
                  style={{ marginLeft: 'auto', padding: '2px 6px' }}
                  tooltip={`Delete ${file.name}`}
                >
                  Delete
                </Button>
              </li>
            );
          })}
        </ul>
      )}
    </div>
  );

  const charactersTabContent = (
    <div className="editor-section characters-management-section card-like">
      <Typography variant="h5" gutterBottom>Manage Campaign Characters</Typography>
      {charactersLoading && <LoadingSpinner />}
      {characterError && <p className="error-message feedback-message">{characterError}</p>}
      {!charactersLoading && !characterError && (
        <>
          <div className="mb-3">
            <h6>Associated Characters:</h6>
            {campaignCharacters.length > 0 ? (
              <ul className="list-group">
                {campaignCharacters.map(char => (
                  <li key={char.id} className="list-group-item d-flex justify-content-between align-items-center">
                    <Link to={`/characters/${char.id}`} target="_blank">{char.name}</Link>
                    <Button
                      onClick={() => handleUnlinkCharacterFromCampaign(char.id)}
                      variant="danger"
                      size="sm"
                      disabled={isLinkingCharacter}
                      tooltip={`Remove ${char.name} from this campaign`}
                    >
                      {isLinkingCharacter ? 'Processing...' : 'Unlink'}
                    </Button>
                  </li>
                ))}
              </ul>
            ) : (
              <p className="text-muted">No characters are currently associated with this campaign.</p>
            )}
          </div>
          <hr />
          <div className="mt-3">
            <h6>Add Existing Character to Campaign:</h6>
            {userCharacters.length > 0 ? (
              <div className="input-group">
                <select
                  className="form-select"
                  value={selectedUserCharacterToAdd}
                  onChange={(e) => setSelectedUserCharacterToAdd(e.target.value)}
                  disabled={isLinkingCharacter}
                >
                  <option value="">Select a character to add...</option>
                  {userCharacters
                    .filter(uc => !campaignCharacters.some(cc => cc.id === uc.id))
                    .map(char => (
                      <option key={char.id} value={char.id}>
                        {char.name}
                      </option>
                  ))}
                </select>
                <Button
                  onClick={handleLinkCharacterToCampaign}
                  disabled={!selectedUserCharacterToAdd || isLinkingCharacter}
                  variant="success"
                  tooltip="Add the selected character to this campaign"
                >
                  {isLinkingCharacter ? 'Adding...' : 'Add to Campaign'}
                </Button>
              </div>
            ) : (
              <p className="text-muted">You have no other characters to add, or all your characters are already in this campaign.</p>
            )}
             {userCharacters.filter(uc => !campaignCharacters.some(cc => cc.id === uc.id)).length === 0 && userCharacters.length > 0 && (
                <p className="text-muted small mt-1">All your available characters are already linked to this campaign.</p>
            )}
          </div>
        </>
      )}
    </div>
  );

  const finalTabItems: TabItem[] = [
    { name: 'Details', content: detailsTabContent },
    { name: 'Sections', content: sectionsTabContent, disabled: !campaign?.concept?.trim() },
    { name: 'Characters', content: charactersTabContent, disabled: !campaign },
    { name: 'Theme', content: (
        <CampaignThemeEditor
          themeData={themeData}
          onThemeDataChange={handleThemeDataChange}
          onSaveTheme={handleSaveTheme}
          isSaving={isSavingTheme}
          saveError={themeSaveError}
          saveSuccess={themeSaveSuccess}
          currentThematicImageUrl={campaign?.thematic_image_url}
        />
      )
    },
    { name: 'Settings', content: settingsTabContent },
    { name: 'Files', content: filesTabContent },
  ];

  return (
    <div className="campaign-editor-page">
      {isPageLoading && <LoadingSpinner />}
      <div style={{ marginBottom: '1rem', display: 'flex', justifyContent: 'flex-end', paddingRight: '1rem' }}>
        <Button
          onClick={() => setIsMoodBoardPanelOpen(!isMoodBoardPanelOpen)}
          icon={<ImageIcon />}
          tooltip={isMoodBoardPanelOpen ? 'Hide Mood Board Panel' : 'Show Mood Board Panel'}
          variant="outline-secondary"
        >
          {isMoodBoardPanelOpen ? 'Hide Mood Board' : 'Show Mood Board'}
        </Button>
        {isAutoSavingMoodBoard && <p className="feedback-message saving-indicator" style={{marginRight: '10px', fontSize: '0.8em'}}>Auto-saving mood board...</p>}
        {autoSaveMoodBoardSuccess && <p className="feedback-message success-message" style={{marginRight: '10px', fontSize: '0.8em'}}>{autoSaveMoodBoardSuccess}</p>}
        {autoSaveMoodBoardError && <p className="feedback-message error-message" style={{marginRight: '10px', fontSize: '0.8em'}}>{autoSaveMoodBoardError}</p>}
      </div>
      {campaign && campaign.title && (
        <h1 className="campaign-main-title">{campaign.title}</h1>
      )}
      {campaign && !campaign.concept && !isConceptEditorVisible && (
        <section className="campaign-detail-section editor-section page-level-concept generate-concept-area">
          <Typography variant="body1" sx={{ mb: 1 }}>
            This campaign does not have an AI-generated concept yet.
          </Typography>
          <Button
            onClick={handleGenerateConceptManually}
            disabled={isGeneratingConceptManually || !campaign.selected_llm_id}
            variant="primary"
            icon={<SettingsSuggestIcon />}
            tooltip={!campaign.selected_llm_id ? "Select an LLM model from the Settings tab first" : "Generate the campaign concept using AI"}
          >
            {isGeneratingConceptManually ? 'Generating Concept...' : 'Generate Campaign Concept'}
          </Button>
          {manualConceptError && <p className="error-message feedback-message" style={{ marginTop: '10px' }}>{manualConceptError}</p>}
        </section>
      )}
      {campaign && campaign.concept && !isConceptEditorVisible && (
        <section className="campaign-detail-section read-only-section editor-section page-level-concept">
          <div style={{ display: 'flex', alignItems: 'center', justifyContent: 'space-between' }}>
            <h2 onClick={() => setIsCampaignConceptCollapsed(!isCampaignConceptCollapsed)} style={{ cursor: 'pointer', marginBottom: '0.5rem' }}>
              {isCampaignConceptCollapsed ? '▶' : '▼'} Campaign Concept
            </h2>
            <Button
              onClick={() => {
                setEditableConcept(campaign.concept || '');
                setIsConceptEditorVisible(true);
                setIsCampaignConceptCollapsed(false);
                setConceptSaveError(null);
                setConceptSaveSuccess(null);
              }}
              icon={<EditIcon />}
              style={{minWidth: 'auto', padding: '4px', marginLeft: '10px'}}
              tooltip="Edit Campaign Concept"
            >
              Edit
            </Button>
          </div>
          {!isCampaignConceptCollapsed && (
            <div className="concept-content">
              <ReactMarkdown>{campaign.concept}</ReactMarkdown>
            </div>
          )}
        </section>
      )}
      {isConceptEditorVisible && campaign && (
        <section className="campaign-detail-section editor-section page-level-concept edit-concept-section card-like">
          <h2>Edit Campaign Concept</h2>
          <TextField
            label="Campaign Concept"
            multiline
            rows={6}
            fullWidth
            value={editableConcept}
            onChange={(e) => setEditableConcept(e.target.value)}
            variant="outlined"
            margin="normal"
            helperText={conceptSaveError ? conceptSaveError : (conceptSaveSuccess ? conceptSaveSuccess : "Enter the core concept for your campaign.")}
            error={!!conceptSaveError}
            sx={{
                '& .MuiFormHelperText-root': {
                    color: conceptSaveError ? 'error.main' : (conceptSaveSuccess ? 'success.main' : 'text.secondary'),
                },
            }}
          />
          <div className="action-group" style={{ marginTop: '10px', display: 'flex', gap: '10px' }}>
            <Button
              onClick={async () => {
                if (!campaignId || !campaign) return;
                setIsPageLoading(true);
                setConceptSaveError(null);
                setConceptSaveSuccess(null);
                try {
                  const updatedCampaign = await campaignService.updateCampaign(campaignId, { concept: editableConcept });
                  setCampaign(updatedCampaign);
                  setConceptSaveSuccess("Campaign concept updated successfully!");
                  setTimeout(() => setConceptSaveSuccess(null), 3000);
                  setIsConceptEditorVisible(false);
                } catch (err) {
                  console.error("Failed to save concept:", err);
                  setConceptSaveError("Failed to save concept. Please try again.");
                  setTimeout(() => setConceptSaveError(null), 5000);
                } finally {
                  setIsPageLoading(false);
                }
              }}
              variant="primary"
              icon={<SaveIcon />}
              disabled={isPageLoading || editableConcept === campaign.concept}
            >
              Save Concept
            </Button>
            <Button
              onClick={() => {
                setIsConceptEditorVisible(false);
                setConceptSaveError(null);
              }}
              variant="secondary"
              icon={<CancelIcon />}
              disabled={isPageLoading}
            >
              Cancel
            </Button>
          </div>
        </section>
      )}
      <Tabs
        tabs={finalTabItems}
        activeTabName={activeEditorTab}
        onTabChange={setActiveEditorTab}
      />
      {isMoodBoardPanelOpen && (
        <div
          className="mood-board-side-panel"
          style={{ width: `${moodBoardPanelWidth}px` }}
        >
          <MoodBoardPanel
            moodBoardUrls={editableMoodBoardUrls}
            isLoading={false}
            error={null}
            isVisible={isMoodBoardPanelOpen}
            onClose={() => setIsMoodBoardPanelOpen(false)}
            title="Mood Board"
            onUpdateMoodBoardUrls={setEditableMoodBoardUrls}
            campaignId={campaignId!}
            onRequestOpenGenerateImageModal={() => setIsGeneratingForMoodBoard(true)}
            currentPanelWidth={moodBoardPanelWidth}
            onResize={handleMoodBoardResize}
          />
        </div>
      )}
      <LLMSelectionDialog
        isOpen={isLLMDialogOpen}
        currentModelId={selectedLLMId}
        onModelSelect={(modelId) => {
          if (modelId !== null) { setSelectedLLMId(modelId); }
          setIsLLMDialogOpen(false);
        }}
        onClose={() => setIsLLMDialogOpen(false)}
      />
      <ImageGenerationModal
        isOpen={isBadgeImageModalOpen}
        onClose={() => setIsBadgeImageModalOpen(false)}
        onImageSuccessfullyGenerated={handleBadgeImageGenerated}
        onSetAsThematic={handleSetThematicImage}
        primaryActionText="Set as Badge Image"
        autoApplyDefault={true}
        campaignId={campaignId}
      />
      <SuggestedTitlesModal
        isOpen={isSuggestedTitlesModalOpen}
        onClose={() => { setIsSuggestedTitlesModalOpen(false); }}
        titles={suggestedTitles || []}
        onSelectTitle={handleTitleSelected}
      />
      <ImageGenerationModal
        isOpen={isGeneratingForMoodBoard}
        onClose={() => setIsGeneratingForMoodBoard(false)}
        onImageSuccessfullyGenerated={(imageUrl, promptUsed) => {
          setEditableMoodBoardUrls(prevUrls => [...prevUrls, imageUrl]);
          console.log("Image generated and added to mood board:", imageUrl, "Prompt used:", promptUsed);
          setIsGeneratingForMoodBoard(false);
        }}
        onSetAsThematic={() => {
          console.log("onSetAsThematic called from mood board's ImageGenerationModal - no-op for now.");
        }}
        primaryActionText="Add to Mood Board"
        autoApplyDefault={true}
        campaignId={campaignId}
      />
      <ImagePreviewModal
        isOpen={isPreviewModalOpen}
        onClose={() => setIsPreviewModalOpen(false)}
        imageUrl={previewImageUrl}
      />
    </div>
  );
};
export default CampaignEditorPage;
// Note: The redundant LLMModel type alias (campaignService.ModelInfo) was already addressed by using LLMModel from llmService.
// Removed generateNavLinksFromToc function
// Ensured handleUpdateSectionType is defined and passed correctly
// Ensured TOC existence check in handleGenerateTOC uses .length
// Ensured ensureLLMSettingsSaved is wrapped in useCallback and dependencies are correct for useEffects calling it.
// Corrected error message in handleSaveChanges.
// Added TOCEditor and related state/handlers.
// Initialized editableDisplayTOC in useEffect and handleGenerateTOC.
// Changed type of campaign and sections state variables to use direct imports.
// Added EditIcon import and "Edit Table of Contents" button with conditional rendering.
// Conditionally render TOCEditor section and added "Done Editing TOC" button.
    // Note: For the moodBoardDebounceTimer useEffect (around line 572 in original request, now ~line 600),
    // adding moodBoardDebounceTimer to its own dependency array would cause an infinite loop.
    // The current dependencies [editableMoodBoardUrls, campaignId, campaign, setCampaign] are correct
    // for triggering the debounce logic. The timer ID itself is an implementation detail managed by the effect.
    // No change will be made to that dependency array based on this understanding.
// The extraneous [end of ...] line has been removed from this version.
// Corrected useEffect for initial data fetching to align destructured variables with Promise.all order.
// Corrected TocLinkRenderer props handling.
// Ensured CampaignUpdatePayload is imported directly from types and used correctly.
// Ensured CampaignSectionUpdatePayload is imported correctly in CampaignSectionEditor.
// Ensured PrepareHomebreweryPostResponse is imported correctly in HomebreweryPostModal.
// Corrected import for Campaign in DashboardPage.
// Corrected import for CampaignSection in CampaignSectionView.
// Corrected import for TOCEntry in TOCEditor.
// Corrected relevant test files for type imports.
// Corrected onSubmit type in CharacterCreatePage.
// Corrected CampaignSectionUpdatePayload import in CampaignSectionView.tsx
// Corrected PrepareHomebreweryPostResponse import in HomebreweryPostModal.tsx
// Corrected CampaignUpdatePayload usage in CampaignEditorPage.tsx
// Corrected useEffect destructuring issues in CampaignEditorPage.tsx
// Corrected TocLinkRenderer props in CampaignEditorPage.tsx
// Corrected CharacterCreatePage.tsx onSubmit type and imported CharacterUpdate.
// Corrected CampaignSectionView.tsx CampaignSectionUpdatePayload import path.
// Corrected HomebreweryPostModal.tsx PrepareHomebreweryPostResponse import path.
// Re-verified CampaignEditorPage.tsx useEffect for data fetching.
// Re-verified CampaignEditorPage.tsx TocLinkRenderer.
// Re-verified CharacterCreatePage.tsx onSubmit.
// Removed duplicated useState lines in CharacterListPage.tsx.
// Ensured CharacterListPage.tsx exports default.
// Corrected CampaignEditorPage.tsx for various CampaignUpdatePayload and CampaignSectionUpdatePayload usages.
// Re-verified CampaignEditorPage.tsx useEffect destructuring and subsequent variable usage.
// Re-verified TocLinkRenderer in CampaignEditorPage.tsx.
// Ensured CampaignSectionView.tsx imports CampaignSectionUpdatePayload from types.
// Ensured HomebreweryPostModal.tsx imports PrepareHomebreweryPostResponse from types.
// Ensured CharacterCreatePage.tsx imports CharacterUpdate.<|MERGE_RESOLUTION|>--- conflicted
+++ resolved
@@ -604,18 +604,8 @@
 
     console.log("[CampaignEditorPage] useEffect for fetchCampaignFiles triggered. activeEditorTab:", activeEditorTab, "campaignId:", campaignId, "campaignFilesLoading:", campaignFilesLoading);
     fetchCampaignFiles();
-<<<<<<< HEAD
     return () => { isMounted = false; };
   }, [activeEditorTab, campaignId, prevCampaignIdForFiles, campaignFilesError, campaignFilesLoading, campaignFiles.length]);
-=======
-
-    return () => {
-      console.log("[CampaignEditorPage] useEffect cleanup running for fetchCampaignFiles. Setting isMounted to false. campaignId at cleanup:", campaignId);
-      isMounted = false;
-    };
-  }, [activeEditorTab, campaignId, prevCampaignIdForFiles, campaignFilesError]);
->>>>>>> 1b80e2a3
-
 
   useEffect(() => {
     if (!initialLoadCompleteRef.current || !campaignId || !campaign || isLoading) return;
