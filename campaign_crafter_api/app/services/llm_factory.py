--- conflicted
+++ resolved
@@ -60,11 +60,7 @@
             selected_provider = "deepseek"
         else:
             raise LLMServiceUnavailableError(
-<<<<<<< HEAD
-                "LLM provider name must be specified or inferable. No default system provider seems to be configured."
-=======
                 "LLM provider name must be specified or inferable. No default provider could be determined because none of the supported LLM services (OpenAI, Local LLM, Gemini, Llama, DeepSeek) appear to be configured with valid API keys or URLs in the application settings. Please configure at least one provider."
->>>>>>> 16315576
             )
         print(f"Warning: No LLM provider specified or directly inferable. Defaulting to system provider '{selected_provider}'.")
 
