import React, { useState, useEffect } from 'react';
import { CampaignSection } from '../services/campaignService';
import ReactMarkdown from 'react-markdown';
import rehypeRaw from 'rehype-raw';
<<<<<<< HEAD
import ReactQuill, { Quill } from 'react-quill';
import type { RangeStatic as QuillRange } from 'quill'; // Import QuillRange
=======
import ReactQuill from 'react-quill'; // Removed Quill from import
>>>>>>> 801fbe0c
import 'react-quill/dist/quill.snow.css'; // Import Quill's snow theme CSS
import Button from './common/Button'; // Added Button import
import RandomTableRoller from './RandomTableRoller';
import ImageGenerationModal from './modals/ImageGenerationModal/ImageGenerationModal'; // Import the new modal
import './CampaignSectionView.css';
import { CampaignSectionUpdatePayload } from '../services/campaignService';
<<<<<<< HEAD
import { generateTextLLM, LLMTextGenerationParams } from '../services/llmService';
import { getFeatures } from '../services/featureService'; // Added import
import { Feature } from '../types/featureTypes'; // Added import
=======
import * as campaignService from '../services/campaignService'; // Moved import to top
>>>>>>> 801fbe0c

interface CampaignSectionViewProps {
  section: CampaignSection;
  onSave: (sectionId: number, updatedData: CampaignSectionUpdatePayload) => Promise<void>;
  isSaving: boolean; // Prop to indicate if this specific section is being saved
  saveError: string | null; // Prop to display save error for this section
  onDelete: (sectionId: number) => void; // Added onDelete prop
  forceCollapse?: boolean; // Optional prop to force collapse state
  // Props for regeneration
  campaignId: string | number; // Campaign ID to make the API call
  onSectionUpdated: (updatedSection: CampaignSection) => void; // Callback to update parent state
}

const CampaignSectionView: React.FC<CampaignSectionViewProps> = ({
  section,
  onSave,
  isSaving,
  saveError: externalSaveError,
  onDelete,
  forceCollapse,
  campaignId,
  onSectionUpdated,
}) => {
  const [isCollapsed, setIsCollapsed] = useState<boolean>(true);
  const [isEditing, setIsEditing] = useState<boolean>(false);
  const [editedContent, setEditedContent] = useState<string>(section.content || '');
  const [quillInstance, setQuillInstance] = useState<any>(null); // Enabled to store Quill instance
  const [localSaveError, setLocalSaveError] = useState<string | null>(null);
  const [saveSuccess, setSaveSuccess] = useState<boolean>(false);
  const [isImageGenerationModalOpen, setIsImageGenerationModalOpen] = useState<boolean>(false);
<<<<<<< HEAD
  const [isGeneratingContent, setIsGeneratingContent] = useState<boolean>(false);
  const [contentGenerationError, setContentGenerationError] = useState<string | null>(null);
  const [features, setFeatures] = useState<Feature[]>([]);
  const [selectedFeatureId, setSelectedFeatureId] = useState<string>("");
  const [featureFetchError, setFeatureFetchError] = useState<string | null>(null);
=======
  const [isRegenerating, setIsRegenerating] = useState<boolean>(false);
  const [regenerateError, setRegenerateError] = useState<string | null>(null);
>>>>>>> 801fbe0c


  // Ensure editedContent is updated if the section prop changes externally
  // (e.g. if parent component re-fetches and passes a new section object, or after a save)
  useEffect(() => {
    setEditedContent(section.content || '');
    // If the external save error for this section is cleared, clear local error too
    if (externalSaveError === null) {
        setLocalSaveError(null);
    }
  }, [section.content, externalSaveError]);

  useEffect(() => {
    if (forceCollapse !== undefined) {
      setIsCollapsed(forceCollapse);
    }
  }, [forceCollapse]);

  useEffect(() => {
    if (isEditing && features.length === 0 && !featureFetchError) {
      const loadFeatures = async () => {
        try {
          setFeatureFetchError(null);
          const fetchedFeatures = await getFeatures();
          setFeatures(fetchedFeatures);
        } catch (error) {
          console.error("Failed to load features:", error);
          setFeatureFetchError(error instanceof Error ? error.message : "An unknown error occurred while fetching features.");
        }
      };
      loadFeatures();
    } else if (!isEditing) {
      // Optional: Clear features or selected feature when not editing
      // setSelectedFeatureId("");
    }
  }, [isEditing, features.length, featureFetchError]);
  
  const handleEdit = () => {
    setIsCollapsed(false); // Expand section on edit
    setEditedContent(section.content || '');
    setIsEditing(true);
    setLocalSaveError(null); // Clear local errors when starting to edit
    setSaveSuccess(false);
  };

  const handleCancel = () => {
    setIsEditing(false);
    setEditedContent(section.content || '');
    setLocalSaveError(null);
    setSaveSuccess(false);
    setContentGenerationError(null); // Clear content generation error on cancel
  };

  const handleGenerateContent = async () => {
    setIsGeneratingContent(true);
    setContentGenerationError(null);
    let initialSelectionRange: QuillRange | null = null; // Use QuillRange

    try {
      let contextText = '';
      if (quillInstance) {
        initialSelectionRange = quillInstance.getSelection();
        if (initialSelectionRange && initialSelectionRange.length > 0) {
          contextText = quillInstance.getText(initialSelectionRange.index, initialSelectionRange.length);
        } else {
          // Get all text if no selection, but trim it to avoid overly long contexts.
          // Or consider a configurable max context length.
          const fullText = quillInstance.getText();
          contextText = fullText.substring(0, 2000); // Limit context length
        }
      } else {
        contextText = editedContent.substring(0, 2000); // Fallback and limit
      }

      let finalPrompt = "";
      if (selectedFeatureId) {
        const selectedFeature = features.find(f => f.id.toString() === selectedFeatureId); // Ensure ID types are compared correctly
        if (selectedFeature) {
          if (selectedFeature.template.includes("{}")) {
            finalPrompt = selectedFeature.template.replace("{}", contextText);
          } else {
            finalPrompt = selectedFeature.template; // Context from editor is ignored
          }
        } else {
          // Fallback if selectedFeatureId is somehow invalid
          finalPrompt = `Generate content based on the following context: ${contextText}`;
        }
      } else {
        finalPrompt = `Generate content based on the following context: ${contextText}`;
      }

      const params: LLMTextGenerationParams = {
        prompt: finalPrompt,
        model_id_with_prefix: null, // Use default model
        // Add any other params like max_tokens, temperature if needed
      };

      const response = await generateTextLLM(params);
      const generatedText = response.text; // Changed generated_text to text

      if (quillInstance) {
        // initialSelectionRange was captured at the beginning of the function.
        // We use it to decide the mode of operation (insert after selection, or append to end).

        if (initialSelectionRange && initialSelectionRange.length > 0) {
          // Insert generated text AFTER the selected text
          const insertionPoint = initialSelectionRange.index + initialSelectionRange.length;
          const textToInsert = " " + generatedText; // Prepend with a space

          quillInstance.insertText(insertionPoint, textToInsert, 'user');
          // Set cursor to the end of the newly inserted text
          quillInstance.setSelection(insertionPoint + textToInsert.length, 0, 'user');
        } else {
          // No initial selection, so insert at the current cursor position
          const currentCursorSelection = quillInstance.getSelection(); // Get current cursor
          let insertionPoint = currentCursorSelection ? currentCursorSelection.index : (quillInstance.getLength() -1);
          // Ensure insertionPoint is not negative if getLength() was 0 or 1.
          if (insertionPoint < 0) insertionPoint = 0;

          // For inserting at cursor, we might not need a leading newline by default,
          // unless cursor is at the very start of an empty line or end of doc.
          // For simplicity now, just insert the text. User can add spaces/newlines.
          // const textToInsert = generatedText;
          // Consider adding a space if the preceding character isn't a space, similar to random item insertion.
          let textToInsert = generatedText;
          if (insertionPoint > 0) {
            const textBefore = quillInstance.getText(insertionPoint - 1, 1);
            if (textBefore !== ' ' && textBefore !== '\n') {
              textToInsert = " " + generatedText;
            }
          }

          quillInstance.insertText(insertionPoint, textToInsert, 'user');
          // Move cursor to the end of the inserted text
          quillInstance.setSelection(insertionPoint + textToInsert.length, 0, 'user');
        }
        setEditedContent(quillInstance.root.innerHTML);
      } else {
        // Fallback: Append to editedContent state
        // This won't handle replacing selected text if quillInstance was initially null.
        setEditedContent(prev => prev + "\n" + generatedText);
      }

    } catch (error) {
      console.error("Failed to generate content:", error);
      setContentGenerationError('Failed to generate content. An error occurred.');
    } finally {
      setIsGeneratingContent(false);
    }
  };

  const handleInsertRandomItem = (itemText: string) => {
    // For now, append to the current content.
    // A more advanced implementation would insert at the cursor in ReactQuill.
    // This might require getting a ref to the Quill instance.
    setEditedContent(prevContent => {
      // Add a space if prevContent is not empty and doesn't end with a space
      const prefix = prevContent && !prevContent.endsWith(' ') && !prevContent.endsWith('\n') ? " " : "";
      return prevContent + prefix + itemText;
    });
    // If you have the Quill instance, you could do:
    // if (quillInstance) {
    //   const range = quillInstance.getSelection(true);
    //   quillInstance.insertText(range.index, itemText, 'user');
    // }
  };

  const handleSave = async () => {
    setLocalSaveError(null);
    setSaveSuccess(false);
    try {
      // For now, only content is editable in this component.
      // Title/order would be handled elsewhere or if this component is expanded.
      await onSave(section.id, { content: editedContent });
      setIsEditing(false);
      setSaveSuccess(true);
      setTimeout(() => setSaveSuccess(false), 3000); // Display success for 3s
    } catch (error) {
      console.error("Failed to save section content:", error);
      // The error might already be set by the parent via `externalSaveError`
      // if the parent re-throws. We can also set a local one.
      setLocalSaveError('Failed to save. Please try again.');
      // No need to re-throw if parent is already handling and passing `saveError` prop
    }
  };

  const quillModules = {
    toolbar: {
      container: [
        [{ 'header': [1, 2, 3, false] }],
        ['bold', 'italic', 'underline', 'strike', 'blockquote'],
        [{'list': 'ordered'}, {'list': 'bullet'}, {'indent': '-1'}, {'indent': '+1'}],
        ['link', 'image'], // Enabled 'image'
        ['clean']
      ]
    },
  };

  const quillFormats = [
    'header',
    'bold', 'italic', 'underline', 'strike', 'blockquote',
    'list', 'bullet', 'indent',
    'link', 'image' // Added 'image'
  ];

  // Function to get the Quill instance
  const setQuillRef = (el: ReactQuill | null) => {
    if (el) {
      setQuillInstance(el.getEditor());
    }
  };

  const handleRegenerateClick = async () => {
    if (!campaignId || !section?.id) {
      setRegenerateError("Missing campaign or section ID for regeneration.");
      return;
    }
    setIsRegenerating(true);
    setRegenerateError(null);
    try {
      // Using an empty payload for now, as per plan
      const updatedSection = await campaignService.regenerateCampaignSection(campaignId, section.id, {});
      onSectionUpdated(updatedSection); // Notify parent of the update
      // Update local state as well, e.g., editedContent if it was based on section.content
      setEditedContent(updatedSection.content || '');
      // If title can be regenerated and shown in this component directly:
      // setSectionTitle(updatedSection.title); // Assuming you add local state for title if it's editable here
    } catch (error: any) {
      console.error("Failed to regenerate section:", error);
      setRegenerateError(error.message || 'An unexpected error occurred during regeneration.');
    } finally {
      setIsRegenerating(false);
    }
  };

  return (
    <div className="campaign-section-view">
      {section.title && (
        <div className="section-title-header" onClick={() => setIsCollapsed(!isCollapsed)}>
          <h3 className="section-title">
            {isCollapsed ? '▶' : '▼'} {section.title}
          </h3>
        </div>
      )}

      {!isCollapsed && (
        <>
          {isEditing ? (
            <div className="section-editor">
              <ReactQuill
                theme="snow"
                value={editedContent}
                onChange={setEditedContent}
                modules={quillModules}
                formats={quillFormats}
                className="quill-editor"
                ref={setQuillRef} // Set the ref to get Quill instance
              />
              {/* Random Table Roller Integration */}
              <RandomTableRoller onInsertItem={handleInsertRandomItem} />
              
              <div className="editor-actions">
                <Button onClick={handleSave} className="editor-button" disabled={isSaving || isGeneratingContent}>
                  {isSaving ? 'Saving...' : 'Save Content'}
                </Button>
                {isEditing && (
                  <div className="feature-selector-group" style={{ marginRight: '10px', display: 'inline-block', verticalAlign: 'middle' }}>
                    <select
                      value={selectedFeatureId}
                      onChange={(e) => setSelectedFeatureId(e.target.value)}
                      disabled={isGeneratingContent || isSaving || features.length === 0}
                      style={{ padding: '8px 12px', borderRadius: '4px', border: '1px solid #ccc', height: '38px', boxSizing: 'border-box' }}
                      title={features.length === 0 && !featureFetchError ? "Loading features..." : (featureFetchError ? "Error loading features" : "Select a feature to guide content generation")}
                    >
                      <option value="">-- No Specific Feature --</option>
                      {features.map(feature => (
                        <option key={feature.id} value={feature.id}>
                          {feature.name}
                        </option>
                      ))}
                    </select>
                    {featureFetchError && <p className="error-message" style={{fontSize: '0.8em', color: 'red', marginTop: '2px'}}>{featureFetchError}</p>}
                  </div>
                )}
                <Button onClick={handleGenerateContent} className="editor-button" disabled={isGeneratingContent || isSaving}>
                  {isGeneratingContent ? 'Generating...' : 'Generate Content'}
                </Button>
                <Button onClick={() => setIsImageGenerationModalOpen(true)} className="editor-button" disabled={isGeneratingContent || isSaving}>
                  Generate Image
                </Button>
                <Button onClick={handleCancel} className="editor-button" variant="secondary" disabled={isSaving || isGeneratingContent}>
                  Cancel
                </Button>
                {localSaveError && <p className="error-message editor-feedback">{localSaveError}</p>}
                {externalSaveError && !localSaveError && <p className="error-message editor-feedback">{externalSaveError}</p>}
                {contentGenerationError && <p className="error-message editor-feedback">{contentGenerationError}</p>}
                {saveSuccess && <p className="success-message editor-feedback">Content saved!</p>}
              </div>
            </div>
          ) : (
            <>
              <div className="section-content">
                <ReactMarkdown rehypePlugins={[rehypeRaw]}>{section.content}</ReactMarkdown>
              </div>
              <div className="view-actions">
                <button onClick={handleEdit} className="editor-button edit-button">
                  Edit Section Content
                </button>
                <Button
                  onClick={() => onDelete(section.id)}
                  variant="danger"
                  size="sm"
                  className="editor-button delete-button" // Keep existing classes if they add value
                  style={{ marginLeft: '10px' }}
                >
                  Delete Section
                </Button>
                <Button
                  size="sm"
                  variant="secondary" // Changed from "text" to "secondary"
                  onClick={handleRegenerateClick}
                  disabled={isSaving || isRegenerating || isEditing}
                  style={{ marginLeft: '10px' }}
                >
                  {isRegenerating ? 'Regenerating...' : 'Regenerate'}
                </Button>
              </div>
              {regenerateError && <p className="error-message editor-feedback" style={{ marginTop: '5px' }}>{regenerateError}</p>}
            </>
          )}
        </>
      )}
      <ImageGenerationModal
        isOpen={isImageGenerationModalOpen}
        onClose={() => setIsImageGenerationModalOpen(false)}
        // onImageGenerated={(imageUrl) => {
        //   // Optionally insert the image URL into the editor or handle as needed
        //   console.log("Generated image URL:", imageUrl);
        //   // Example: Insert into Quill (would require quillInstance)
        //   // if (quillInstance) {
        //   //   const range = quillInstance.getSelection(true) || { index: editedContent.length, length: 0 };
        //   //   quillInstance.insertEmbed(range.index, 'image', imageUrl, 'user');
        //   //   // Or, to insert as markdown if your editor handles it:
        //   //   // quillInstance.insertText(range.index, `\n![Generated Image](${imageUrl})\n`, 'user');
        //   //   setEditedContent(quillInstance.root.innerHTML); // Or however you get content from Quill
        //   // } else {
        //   // Fallback: append to text state if no Quill instance
        //     setEditedContent(prev => `${prev}\n![Generated Image](${imageUrl})\n`);
        //   // }
        //   setIsImageGenerationModalOpen(false); // Close modal after generation
        // }}
        // This modal is for AI image generation, the toolbar button is for URL insertion.
        // If AI generated image URL needs to be inserted into editor, the onImageSuccessfullyGenerated
        // prop for ImageGenerationModal (if it's added) could use a similar logic to handleImageInsert.
        onImageSuccessfullyGenerated={(imageUrl) => { // Example if you want to connect it
          if (quillInstance) {
            const range = quillInstance.getSelection(true) || { index: editedContent.length, length: 0 };
            quillInstance.insertEmbed(range.index, 'image', imageUrl, 'user');
          } else {
            setEditedContent(prev => `${prev}\n![Generated Image](${imageUrl})\n`);
          }
          setIsImageGenerationModalOpen(false);
        }}
      />
    </div>
  );
};

// Helper function (or move to service if used elsewhere)
// For now, keeping it here for simplicity as it's only used by handleRegenerateClick
// No, this should be in campaignService.ts. The call will be made there.
// CampaignSectionView will call onRegenerate which is handleRegenerateSection in CampaignSectionEditor,
// which then calls the service.
export default CampaignSectionView;<|MERGE_RESOLUTION|>--- conflicted
+++ resolved
@@ -2,25 +2,18 @@
 import { CampaignSection } from '../services/campaignService';
 import ReactMarkdown from 'react-markdown';
 import rehypeRaw from 'rehype-raw';
-<<<<<<< HEAD
 import ReactQuill, { Quill } from 'react-quill';
 import type { RangeStatic as QuillRange } from 'quill'; // Import QuillRange
-=======
-import ReactQuill from 'react-quill'; // Removed Quill from import
->>>>>>> 801fbe0c
 import 'react-quill/dist/quill.snow.css'; // Import Quill's snow theme CSS
 import Button from './common/Button'; // Added Button import
 import RandomTableRoller from './RandomTableRoller';
 import ImageGenerationModal from './modals/ImageGenerationModal/ImageGenerationModal'; // Import the new modal
 import './CampaignSectionView.css';
 import { CampaignSectionUpdatePayload } from '../services/campaignService';
-<<<<<<< HEAD
 import { generateTextLLM, LLMTextGenerationParams } from '../services/llmService';
 import { getFeatures } from '../services/featureService'; // Added import
 import { Feature } from '../types/featureTypes'; // Added import
-=======
 import * as campaignService from '../services/campaignService'; // Moved import to top
->>>>>>> 801fbe0c
 
 interface CampaignSectionViewProps {
   section: CampaignSection;
@@ -51,16 +44,13 @@
   const [localSaveError, setLocalSaveError] = useState<string | null>(null);
   const [saveSuccess, setSaveSuccess] = useState<boolean>(false);
   const [isImageGenerationModalOpen, setIsImageGenerationModalOpen] = useState<boolean>(false);
-<<<<<<< HEAD
   const [isGeneratingContent, setIsGeneratingContent] = useState<boolean>(false);
   const [contentGenerationError, setContentGenerationError] = useState<string | null>(null);
   const [features, setFeatures] = useState<Feature[]>([]);
   const [selectedFeatureId, setSelectedFeatureId] = useState<string>("");
   const [featureFetchError, setFeatureFetchError] = useState<string | null>(null);
-=======
   const [isRegenerating, setIsRegenerating] = useState<boolean>(false);
   const [regenerateError, setRegenerateError] = useState<string | null>(null);
->>>>>>> 801fbe0c
 
 
   // Ensure editedContent is updated if the section prop changes externally
