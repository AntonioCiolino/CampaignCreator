from typing import Optional, List, Dict # Added List and Dict
from sqlalchemy.orm import Session
from passlib.context import CryptContext

from app import models, orm_models # Standardized
from app.core.security import encrypt_key # Added for API key encryption
from app.services.image_generation_service import ImageGenerationService
# import asyncio # No longer needed here
from urllib.parse import urlparse

# --- Password Hashing Utilities ---
pwd_context = CryptContext(schemes=["bcrypt"], deprecated="auto")

def verify_password(plain_password: str, hashed_password: str) -> bool:
    return pwd_context.verify(plain_password, hashed_password)

def get_password_hash(password: str) -> str:
    return pwd_context.hash(password)

# --- User CRUD Functions ---
def create_user(db: Session, user: models.UserCreate) -> orm_models.User: # pwd_context is global
    hashed_password = get_password_hash(user.password)
    db_user = orm_models.User(
        username=user.username,
        email=user.email,
        full_name=user.full_name,
        hashed_password=hashed_password,
        is_superuser=user.is_superuser
        # 'disabled' defaults to False in the ORM, which is correct for a new user.
    )
    db.add(db_user)
    db.commit()
    db.refresh(db_user)
    return db_user

def get_user(db: Session, user_id: int) -> Optional[orm_models.User]:
    return db.query(orm_models.User).filter(orm_models.User.id == user_id).first()

def get_user_by_username(db: Session, username: str) -> Optional[orm_models.User]:
    return db.query(orm_models.User).filter(orm_models.User.username == username).first()

def get_user_by_email(db: Session, email: str) -> Optional[orm_models.User]:
    return db.query(orm_models.User).filter(orm_models.User.email == email).first()

def get_users(db: Session, skip: int = 0, limit: int = 100) -> List[orm_models.User]:
    return db.query(orm_models.User).offset(skip).limit(limit).all()

def update_user(db: Session, db_user: orm_models.User, user_in: models.UserUpdate) -> orm_models.User: # pwd_context is global
    update_data = user_in.model_dump(exclude_unset=True) # Use model_dump for Pydantic v2

    if "password" in update_data and update_data["password"] is not None:
        hashed_password = get_password_hash(update_data["password"])
        db_user.hashed_password = hashed_password

    # Explicitly handle other fields from UserUpdate model
    if user_in.username is not None: # Though username is usually not updatable or handled carefully
        db_user.username = user_in.username
    if user_in.email is not None:
        db_user.email = user_in.email
    if user_in.full_name is not None:
        db_user.full_name = user_in.full_name
    if user_in.is_superuser is not None:
        db_user.is_superuser = user_in.is_superuser
    if user_in.disabled is not None:
        db_user.disabled = user_in.disabled

    # Handle sd_engine_preference
    # Check if 'sd_engine_preference' was explicitly passed in the request data
    if "sd_engine_preference" in update_data: # Checks if key was in payload
        db_user.sd_engine_preference = user_in.sd_engine_preference # Applies the value (could be None to clear)

    # Handle avatar_url
    if "avatar_url" in update_data: # Checks if key was in payload
        db_user.avatar_url = user_in.avatar_url # Applies the value (could be None to clear)

    db.add(db_user)
    db.commit()
    db.refresh(db_user)
    return db_user

def delete_user(db: Session, user_id: int) -> Optional[orm_models.User]:
    db_user = get_user(db, user_id=user_id)
    if not db_user:
        return None

    db.delete(db_user)
    db.commit()
    return db_user

def update_user_api_keys(db: Session, db_user: orm_models.User, api_keys_in: models.UserAPIKeyUpdate) -> orm_models.User:
    if api_keys_in.openai_api_key is not None:
        if api_keys_in.openai_api_key == "":
            db_user.encrypted_openai_api_key = None
        else:
            db_user.encrypted_openai_api_key = encrypt_key(api_keys_in.openai_api_key)

    if api_keys_in.sd_api_key is not None:
        if api_keys_in.sd_api_key == "":
            db_user.encrypted_sd_api_key = None
        else:
            db_user.encrypted_sd_api_key = encrypt_key(api_keys_in.sd_api_key)

    if api_keys_in.gemini_api_key is not None:
        if api_keys_in.gemini_api_key == "":
            db_user.encrypted_gemini_api_key = None
        else:
            db_user.encrypted_gemini_api_key = encrypt_key(api_keys_in.gemini_api_key)

    if api_keys_in.other_llm_api_key is not None:
        if api_keys_in.other_llm_api_key == "":
            db_user.encrypted_other_llm_api_key = None
        else:
            db_user.encrypted_other_llm_api_key = encrypt_key(api_keys_in.other_llm_api_key)

    db.add(db_user)
    db.commit()
    db.refresh(db_user)
    return db_user

# --- Feature CRUD Functions ---
def get_feature(db: Session, feature_id: int) -> Optional[orm_models.Feature]:
    return db.query(orm_models.Feature).filter(orm_models.Feature.id == feature_id).first()

def get_feature_by_name(db: Session, name: str, user_id: Optional[int] = None) -> Optional[orm_models.Feature]:
    if user_id is not None:
        db_feature = db.query(orm_models.Feature).filter(
            orm_models.Feature.name == name,
            orm_models.Feature.user_id == user_id
        ).first()
        if db_feature:
            return db_feature
    # If not found for the user or no user_id provided, try to find a system feature
    return db.query(orm_models.Feature).filter(
        orm_models.Feature.name == name,
        orm_models.Feature.user_id == None
    ).first()

def get_features(db: Session, skip: int = 0, limit: int = 100, user_id: Optional[int] = None) -> List[orm_models.Feature]:
    query = db.query(orm_models.Feature)
    if user_id is not None:
        query = query.filter(
            (orm_models.Feature.user_id == user_id) | (orm_models.Feature.user_id == None)
        )
    else: # Only system features if no specific user_id
        query = query.filter(orm_models.Feature.user_id == None)
    return query.offset(skip).limit(limit).all()

def create_feature(db: Session, feature: models.FeatureCreate, user_id: Optional[int] = None) -> orm_models.Feature:
    feature_data = feature.model_dump()
    feature_data.pop('user_id', None) # Ensure user_id from payload is removed, function arg takes precedence
    # The user_id explicitly passed to this function (from current_user or None for system features) takes precedence.
    db_feature = orm_models.Feature(**feature_data, user_id=user_id)
    db.add(db_feature)
    db.commit()
    db.refresh(db_feature)
    return db_feature

def update_feature(db: Session, feature_id: int, feature_update: models.FeatureUpdate) -> Optional[orm_models.Feature]:
    db_feature = get_feature(db, feature_id=feature_id)
    if not db_feature:
        return None

    update_data = feature_update.dict(exclude_unset=True)
    for key, value in update_data.items():
        setattr(db_feature, key, value)

    db.add(db_feature)
    db.commit()
    db.refresh(db_feature)
    return db_feature

def delete_feature(db: Session, feature_id: int) -> Optional[orm_models.Feature]:
    db_feature = get_feature(db, feature_id=feature_id)
    if not db_feature:
        return None

    db.delete(db_feature)
    db.commit()
    return db_feature

# --- RollTable and RollTableItem CRUD Functions ---
def get_roll_table(db: Session, roll_table_id: int) -> Optional[orm_models.RollTable]:
    return db.query(orm_models.RollTable).filter(orm_models.RollTable.id == roll_table_id).first()

def get_roll_table_by_name(db: Session, name: str, user_id: Optional[int] = None) -> Optional[orm_models.RollTable]:
    # Try to find a table owned by the user first
    if user_id is not None:
        db_roll_table = db.query(orm_models.RollTable).filter(
            orm_models.RollTable.name == name,
            orm_models.RollTable.user_id == user_id
        ).first()
        if db_roll_table:
            return db_roll_table

    # If not found or no user_id provided, try to find a system table (user_id is None)
    return db.query(orm_models.RollTable).filter(
        orm_models.RollTable.name == name,
        orm_models.RollTable.user_id == None
    ).first()

def get_roll_tables(db: Session, skip: int = 0, limit: int = 100, user_id: Optional[int] = None) -> List[orm_models.RollTable]:
    query = db.query(orm_models.RollTable)
    if user_id is not None:
        query = query.filter(
            (orm_models.RollTable.user_id == user_id) | (orm_models.RollTable.user_id == None)
        )
    else:
        query = query.filter(orm_models.RollTable.user_id == None)
    return query.offset(skip).limit(limit).all()

def create_roll_table(db: Session, roll_table: models.RollTableCreate, user_id: Optional[int] = None) -> orm_models.RollTable:
    db_roll_table = orm_models.RollTable(
        name=roll_table.name,
        description=roll_table.description,
        user_id=user_id
    )
    # Add them to the table's collection. SQLAlchemy will handle associating them.
    db_roll_table.items = [orm_models.RollTableItem(**item.model_dump()) for item in roll_table.items]

    db.add(db_roll_table)
    db.commit()
    db.refresh(db_roll_table)
    return db_roll_table

def update_roll_table(db: Session, roll_table_id: int, roll_table_update: models.RollTableUpdate) -> Optional[orm_models.RollTable]:
    db_roll_table = get_roll_table(db, roll_table_id=roll_table_id)
    if not db_roll_table:
        return None

    if roll_table_update.name is not None:
        db_roll_table.name = roll_table_update.name
    if roll_table_update.description is not None:
        db_roll_table.description = roll_table_update.description

    if roll_table_update.items is not None:
        # Delete existing items
        db.query(orm_models.RollTableItem).filter(orm_models.RollTableItem.roll_table_id == roll_table_id).delete()
        
        # Create new items
        new_items = []
        for item_data in roll_table_update.items:
            new_item = orm_models.RollTableItem(**item_data.model_dump(), roll_table_id=roll_table_id)
            new_items.append(new_item)
        db_roll_table.items = new_items # Assign new list of items

    db.add(db_roll_table) # db.add() is used to stage changes, good practice.
    db.commit()
    db.refresh(db_roll_table)
    return db_roll_table

def delete_roll_table(db: Session, roll_table_id: int) -> Optional[orm_models.RollTable]:
    db_roll_table = get_roll_table(db, roll_table_id=roll_table_id)
    if not db_roll_table:
        return None

    db.delete(db_roll_table)
    db.commit()
    # The object is expired after commit, so we can return it as is if needed,
    # or None if we want to indicate it's no longer in DB.
    # For consistency with other delete functions, returning the object.
    return db_roll_table

# --- Character CRUD Functions ---

def create_character(db: Session, character: models.CharacterCreate, user_id: int) -> orm_models.Character:
    """Creates a new character."""
    char_data = character.model_dump(exclude_unset=True) # Get data from Pydantic model

    # Handle stats separately if they are nested in the Pydantic model
    stats_data = char_data.pop('stats', None) # Remove stats from char_data if present

    db_character = orm_models.Character(**char_data, owner_id=user_id)

    if stats_data: # If stats were provided in the input
        for key, value in stats_data.items():
            if hasattr(db_character, key): # Check if the attribute exists
                # If value is None, explicitly set the ORM attribute to None to store NULL
                # Otherwise, set it to the provided numerical value.
                setattr(db_character, key, value if value is not None else None)
            # If value is not None, it's set.
            # If value is None (e.g. user cleared a stat field, or it was omitted and Pydantic defaulted to None),
            # it will now correctly set the ORM attribute to None, leading to NULL in DB.
            # This overrides the ORM Column(default=10) which applies at initial object creation
            # if no value is provided by **char_data.

    db.add(db_character)
    db.commit()
    db.refresh(db_character)
    return db_character

def get_character(db: Session, character_id: int) -> Optional[orm_models.Character]:
    """Gets a single character by their ID."""
    return db.query(orm_models.Character).filter(orm_models.Character.id == character_id).first()

def get_characters_by_user(db: Session, user_id: int, skip: int = 0, limit: int = 100) -> List[orm_models.Character]:
    """Gets all characters for a specific user."""
    return db.query(orm_models.Character).filter(orm_models.Character.owner_id == user_id).offset(skip).limit(limit).all()

def get_characters_by_campaign(db: Session, campaign_id: int, skip: int = 0, limit: int = 100) -> List[orm_models.Character]:
    """Gets all characters associated with a specific campaign."""
    return db.query(orm_models.Character).join(orm_models.Character.campaigns).filter(orm_models.Campaign.id == campaign_id).offset(skip).limit(limit).all()

def update_character(db: Session, character_id: int, character_update: models.CharacterUpdate) -> Optional[orm_models.Character]:
    """Updates an existing character."""
    db_character = get_character(db, character_id)
    if not db_character:
        return None

    update_data = character_update.model_dump(exclude_unset=True)

    # Handle stats separately if they are part of the update
    stats_update_data = update_data.pop('stats', None)

    for key, value in update_data.items():
        setattr(db_character, key, value)

    if stats_update_data:
        for key, value in stats_update_data.items():
            if hasattr(db_character, key) and value is not None: # Ensure stat exists and value is provided
                setattr(db_character, key, value)

    db.add(db_character)
    db.commit()
    db.refresh(db_character)
    return db_character

def delete_character(db: Session, character_id: int) -> Optional[orm_models.Character]:
    """Deletes a character."""
    db_character = get_character(db, character_id)
    if not db_character:
        return None

    # Note: Many-to-many relationships in SQLAlchemy might require explicit handling
    # of association table entries before deleting the character, or rely on cascade settings.
    # For now, assuming direct delete is sufficient or cascade is set up in ORM if needed.
    # If association entries need explicit deletion, that logic would go here.
    # Example: db_character.campaigns.clear() # If using SQLAlchemy's association proxy

    db.delete(db_character)
    db.commit()
    return db_character

def add_character_to_campaign(db: Session, character_id: int, campaign_id: int) -> Optional[orm_models.Character]:
    """Adds an existing character to an existing campaign."""
    db_character = get_character(db, character_id)
    if not db_character:
        # Consider raising an error or returning a specific status
        return None

    db_campaign = get_campaign(db, campaign_id) # Assuming get_campaign CRUD exists
    if not db_campaign:
        # Consider raising an error or returning a specific status
        return None

    # Check if the character is already in the campaign to prevent duplicates
    if db_campaign not in db_character.campaigns:
        db_character.campaigns.append(db_campaign)
        db.commit()
        db.refresh(db_character)
    return db_character

def get_campaigns_for_character(db: Session, character_id: int) -> List[orm_models.Campaign]:
    """
    Retrieves all campaigns associated with a specific character.
    Returns an empty list if the character is not found or has no associated campaigns.
    """
    db_character = get_character(db, character_id=character_id)
    if not db_character:
        return [] # Character not found
    return list(db_character.campaigns) # Access the relationship
def remove_character_from_campaign(db: Session, character_id: int, campaign_id: int) -> Optional[orm_models.Character]:
    """Removes a character from a campaign."""
    db_character = get_character(db, character_id)
    if not db_character:
        return None

    db_campaign = get_campaign(db, campaign_id)
    if not db_campaign:
        return None

    if db_campaign in db_character.campaigns:
        db_character.campaigns.remove(db_campaign)
        db.commit()
        db.refresh(db_character)
    return db_character

def copy_system_roll_table_to_user(db: Session, system_table: orm_models.RollTable, user_id: int) -> orm_models.RollTable:
    """
    Copies a system roll table (where user_id is None) to a specific user.
    The new table will have the same name, description, and items as the system table,
    but will be associated with the given user_id.
    """
    # Create a new RollTable object for the user
    user_roll_table = orm_models.RollTable(
        name=system_table.name,
        description=system_table.description,
        user_id=user_id
    )

    # Copy items from the system table to the new user table
    user_roll_table.items = [
        orm_models.RollTableItem(
            min_roll=item.min_roll,
            max_roll=item.max_roll,
            description=item.description
            # roll_table_id will be set automatically when the user_roll_table is added to session and committed,
            # or by relationship back-population if items are directly appended to user_roll_table.items collection
            # and the relationship is configured correctly.
            # Explicitly setting roll_table=user_roll_table in constructor is safer if cascade isn't perfect.
            # However, since we build the list and assign to .items, SQLAlchemy should handle it.
        ) for item in system_table.items
    ]

    db.add(user_roll_table)
    db.commit()
    db.refresh(user_roll_table)
    return user_roll_table


# from app.services.openai_service import OpenAILLMService
from app.services.llm_service import LLMService # Standardized
from app.services.llm_factory import get_llm_service, LLMServiceUnavailableError # Standardized
# from app import models # This is already imported via "from app import models, orm_models"

# --- Campaign CRUD functions ---
async def create_campaign(db: Session, campaign_payload: models.CampaignCreate, current_user_obj: models.User) -> orm_models.Campaign: # Changed owner_id to current_user_obj
    generated_concept = None

    # Conditionally generate concept
    if not campaign_payload.skip_concept_generation and campaign_payload.initial_user_prompt:
        current_user_orm_for_keys = get_user(db, user_id=current_user_obj.id)
        try:
            provider_name_for_concept = None
            model_specific_id_for_concept_crud = None
            if campaign_payload.model_id_with_prefix_for_concept:
                if "/" in campaign_payload.model_id_with_prefix_for_concept:
                    provider_name_for_concept, model_specific_id_for_concept_crud = campaign_payload.model_id_with_prefix_for_concept.split("/",1)
                else: # No prefix, assume it's the model ID itself
                    model_specific_id_for_concept_crud = campaign_payload.model_id_with_prefix_for_concept

            llm_service = get_llm_service(
                db=db,
                current_user_orm=current_user_orm_for_keys,
                provider_name=provider_name_for_concept,
                model_id_with_prefix=campaign_payload.model_id_with_prefix_for_concept,
                campaign=None  # Campaign doesn't exist yet
            )
            generated_concept = await llm_service.generate_campaign_concept( # Assuming this method is generate_campaign_concept
                user_prompt=campaign_payload.initial_user_prompt, # Use initial_user_prompt from payload
                db=db,
                current_user=current_user_obj,
                model=model_specific_id_for_concept_crud,
                # temperature can be passed if llm_service.generate_campaign_concept supports it
                # temperature=campaign_payload.temperature
            )
        except LLMServiceUnavailableError as e:
            print(f"LLM service unavailable for concept generation: {e}")
        except Exception as e:
            print(f"Error generating campaign concept from LLM: {e}")
    elif campaign_payload.skip_concept_generation:
        print(f"Campaign creation: Skipping concept generation for campaign titled '{campaign_payload.title}'.")
    else: # No prompt provided, and not explicitly skipping
        print(f"Campaign creation: No initial prompt provided for campaign titled '{campaign_payload.title}'. Concept will be null.")


    db_campaign = orm_models.Campaign(
        title=campaign_payload.title,
        initial_user_prompt=campaign_payload.initial_user_prompt,
        concept=generated_concept, # Use the (awaited) LLM-generated concept
        owner_id=current_user_obj.id, # Use id from the passed user object
        badge_image_url=campaign_payload.badge_image_url,
        thematic_image_url=campaign_payload.thematic_image_url,
        thematic_image_prompt=campaign_payload.thematic_image_prompt,
        selected_llm_id=campaign_payload.selected_llm_id,
        temperature=campaign_payload.temperature,

        # Add new theme properties
        theme_primary_color=campaign_payload.theme_primary_color,
        theme_secondary_color=campaign_payload.theme_secondary_color,
        theme_background_color=campaign_payload.theme_background_color,
        theme_text_color=campaign_payload.theme_text_color,
        theme_font_family=campaign_payload.theme_font_family,
        theme_background_image_url=campaign_payload.theme_background_image_url,
        theme_background_image_opacity=campaign_payload.theme_background_image_opacity,

        # New field for Mood Board
        mood_board_image_urls=campaign_payload.mood_board_image_urls
        # toc and homebrewery_export are not set here by default
    )
    db.add(db_campaign)
    db.commit()
    db.refresh(db_campaign)
    return db_campaign

def get_campaign(db: Session, campaign_id: int) -> Optional[orm_models.Campaign]:
    db_campaign = db.query(orm_models.Campaign).filter(orm_models.Campaign.id == campaign_id).first()
    if db_campaign:
        # Convert string TOCs to list-of-dicts for backward compatibility
        if isinstance(db_campaign.display_toc, str):
            db_campaign.display_toc = [{"title": db_campaign.display_toc, "type": "unknown"}] if db_campaign.display_toc else []
        if isinstance(db_campaign.homebrewery_toc, str):
            db_campaign.homebrewery_toc = [{"title": db_campaign.homebrewery_toc, "type": "unknown"}] if db_campaign.homebrewery_toc else []
    return db_campaign

async def update_campaign(db: Session, campaign_id: int, campaign_update: models.CampaignUpdate) -> Optional[orm_models.Campaign]:
    db_campaign = get_campaign(db, campaign_id=campaign_id) # get_campaign will now handle potential TOC conversion if data was old
    if db_campaign:
        old_image_urls = []
        if hasattr(db_campaign, 'mood_board_image_urls') and db_campaign.mood_board_image_urls is not None:
            old_image_urls = list(db_campaign.mood_board_image_urls)

        update_data = campaign_update.model_dump(exclude_unset=True)
        
        mood_board_updated = 'mood_board_image_urls' in update_data

        for key, value in update_data.items():
            if hasattr(db_campaign, key):
                setattr(db_campaign, key, value)
            # else:
                # Optionally log or handle fields in payload that are not in ORM model
                # print(f"Warning: Field '{key}' not in Campaign ORM model.")

        if mood_board_updated:
            new_image_urls = set(db_campaign.mood_board_image_urls if db_campaign.mood_board_image_urls else [])
            deleted_urls = [url for url in old_image_urls if url not in new_image_urls]

            if deleted_urls:
                image_service = ImageGenerationService()
                for url_to_delete in deleted_urls:
                    try:
                        parsed_url = urlparse(url_to_delete)
                        # Assuming blob name is the last part of the path
                        # e.g., https://<account>.blob.core.windows.net/<container>/<blob_name>
                        blob_name = parsed_url.path.split('/')[-1]
                        if blob_name:
                            print(f"Attempting to delete blob: {blob_name} from URL: {url_to_delete}")
                            await image_service.delete_image_from_blob_storage(blob_name)
                        else:
                            print(f"Warning: Could not extract blob name from URL: {url_to_delete}")
                    except Exception as e:
                        # Catch errors during parsing or deletion call setup
                        print(f"Error processing URL for deletion {url_to_delete}: {e}")
                        # Depending on policy, you might want to collect these errors rather than just print

        db.add(db_campaign) # Add to session, SQLAlchemy tracks changes
        db.commit()
        db.refresh(db_campaign)
    return db_campaign

def update_campaign_toc(db: Session, campaign_id: int, display_toc_content: List[Dict[str, str]], homebrewery_toc_content: Optional[Dict[str, str]]) -> Optional[orm_models.Campaign]:
    db_campaign = get_campaign(db, campaign_id=campaign_id) # get_campaign will handle potential string TOC conversion before update
    if db_campaign:
        db_campaign.display_toc = display_toc_content # Always update this
        if homebrewery_toc_content is not None: # Only update if provided
            db_campaign.homebrewery_toc = homebrewery_toc_content
        # db.add(db_campaign) # Not strictly necessary as SQLAlchemy tracks changes on attached objects
        db.commit()
        db.refresh(db_campaign)
    return db_campaign

# CampaignSection CRUD functions

def delete_sections_for_campaign(db: Session, campaign_id: int) -> int:
    """Deletes all sections associated with a given campaign_id. Returns the number of sections deleted."""
    num_deleted = db.query(orm_models.CampaignSection).filter(orm_models.CampaignSection.campaign_id == campaign_id).delete(synchronize_session=False)
    db.commit() # Commit after deletion
    return num_deleted

def create_section_with_placeholder_content(db: Session, campaign_id: int, title: str, order: int, placeholder_content: str = "Content to be generated.", type: Optional[str] = "generic") -> orm_models.CampaignSection:
    """Creates a new campaign section with a title, order, placeholder content, and type."""
    db_section = orm_models.CampaignSection(
        title=title,
        content=placeholder_content,
        order=order,
        type=type, # Added type
        campaign_id=campaign_id
    )
    db.add(db_section)
    db.commit()
    db.refresh(db_section)
    return db_section

def get_campaign_sections(db: Session, campaign_id: int, skip: int = 0, limit: int = 1000) -> list[orm_models.CampaignSection]:
    return db.query(orm_models.CampaignSection).filter(orm_models.CampaignSection.campaign_id == campaign_id).order_by(orm_models.CampaignSection.order).offset(skip).limit(limit).all()

def create_campaign_section(db: Session, campaign_id: int, section_title: Optional[str], section_content: str, section_type: Optional[str] = "generic") -> orm_models.CampaignSection:
    existing_sections = get_campaign_sections(db=db, campaign_id=campaign_id, limit=1000) # Get all sections to determine order
    max_order = -1
    if existing_sections:
        max_order = max(section.order for section in existing_sections if section.order is not None)
    
    new_order = max_order + 1

    db_section = orm_models.CampaignSection(
        title=section_title,
        content=section_content,
        order=new_order,
        type=section_type, # Added type
        campaign_id=campaign_id
    )
    db.add(db_section)
    db.commit()
    db.refresh(db_section)
    return db_section

def get_section(db: Session, section_id: int, campaign_id: int) -> Optional[orm_models.CampaignSection]:
    return db.query(orm_models.CampaignSection).filter(
        orm_models.CampaignSection.id == section_id,
        orm_models.CampaignSection.campaign_id == campaign_id
    ).first()

def update_campaign_section(db: Session, section_id: int, campaign_id: int, section_update_data: models.CampaignSectionUpdateInput) -> Optional[orm_models.CampaignSection]:
    db_section = get_section(db=db, section_id=section_id, campaign_id=campaign_id)
    if db_section:
        update_data = section_update_data.model_dump(exclude_unset=True) # Changed .dict() to .model_dump()
        for key, value in update_data.items():
            # If 'order' is updated, and more complex logic is needed later (e.g., reordering others),
            # it would be handled here. For now, direct update.
            setattr(db_section, key, value)
        
        db.add(db_section) # Add to session before commit, though often tracked
        db.commit()
        db.refresh(db_section)
    return db_section

def delete_campaign_section(db: Session, section_id: int, campaign_id: int) -> Optional[orm_models.CampaignSection]:
    db_section = get_section(db, section_id=section_id, campaign_id=campaign_id)
    if not db_section:
        return None

    db.delete(db_section)
    db.commit()
    # After commit, the db_section object is expired. If you need to return the object
    # with its state before deletion, you might need to handle it differently,
    # or simply return None or a success indicator. For consistency with other delete ops,
    # returning the object, though its state in session might be "deleted".
    return db_section

async def update_section_order(db: Session, campaign_id: int, ordered_section_ids: List[int]):
    """
    Updates the order of sections for a given campaign.
    :param db: The database session.
    :param campaign_id: The ID of the campaign whose sections are to be reordered.
    :param ordered_section_ids: A list of section IDs in their new desired order.
    """
    # Fetch sections that belong to the campaign and are in the provided list
    sections_to_update = db.query(orm_models.CampaignSection).filter(
        orm_models.CampaignSection.campaign_id == campaign_id,
        orm_models.CampaignSection.id.in_(ordered_section_ids)
    ).all()

    # Create a dictionary for quick lookups of sections by ID
    section_map = {section.id: section for section in sections_to_update}

    for index, section_id in enumerate(ordered_section_ids):
        if section_id in section_map:
            section = section_map[section_id]
            if section.order != index: # Only update if the order has actually changed
                section.order = index
                db.add(section) # Add to session to mark for update
        else:
            # This case should ideally be prevented by checks in the API endpoint
            # If a section_id is provided that doesn't belong to the campaign or doesn't exist,
            # it will be ignored here, or you could raise an error.
            print(f"Warning: Section ID {section_id} not found in campaign {campaign_id} during order update.")

    db.commit()
    # No specific return value needed, or perhaps return the updated sections if desired.
    # For a 204 response, nothing needs to be returned by the CRUD usually.

# LLMConfig CRUD functions (example, can be expanded)
# def create_llm_config(db: Session, config: models.LLMConfigCreate, owner_id: int) -> orm_models.LLMConfig:
#     db_config = orm_models.LLMConfig(**config.dict(), owner_id=owner_id)
#     db.add(db_config)
#     db.commit()
#     db.refresh(db_config)
#     return db_config

# def get_llm_configs_by_user(db: Session, owner_id: int, skip: int = 0, limit: int = 100) -> list[orm_models.LLMConfig]:
#     return db.query(orm_models.LLMConfig).filter(orm_models.LLMConfig.owner_id == owner_id).offset(skip).limit(limit).all()

# CampaignSection CRUD (example, can be expanded)
# def create_campaign_section(db: Session, section: models.CampaignSectionCreate, campaign_id: int) -> orm_models.CampaignSection:
#     db_section = orm_models.CampaignSection(**section.dict(), campaign_id=campaign_id)
#     db.add(db_section)
#     db.commit()
#     db.refresh(db_section)
#     return db_section

# def get_campaign_sections(db: Session, campaign_id: int, skip: int = 0, limit: int = 1000) -> list[orm_models.CampaignSection]:
#     return db.query(orm_models.CampaignSection).filter(orm_models.CampaignSection.campaign_id == campaign_id).order_by(orm_models.CampaignSection.order).offset(skip).limit(limit).all()

async def generate_character_aspect_text_new(
    aspect_prompt: str,
    current_user_orm_variable: orm_models.User, # Assuming this is the ORM model passed in
    db_session_variable: Session,
<<<<<<< HEAD
    some_model_variable: Optional[str] = None,
    # Assuming llm_service is available in this scope, e.g., passed as an argument or globally
    llm_service: LLMService  # Placeholder for actual LLMService type
=======
    llm_service: LLMService,  # Placeholder for actual LLMService type
    some_model_variable: Optional[str] = None
    # Assuming llm_service is available in this scope, e.g., passed as an argument or globally
>>>>>>> 74f7c24e
):
    """
    Hypothetical function to generate character aspect text.
    """
    # Convert ORM user to Pydantic model if necessary
    # Based on the problem, current_user should be a Pydantic model.
    # If current_user_orm_variable is what's available, we convert it.
    current_user_pydantic_variable = models.User.from_orm(current_user_orm_variable)

    # Placeholder for where aspect_prompt and some_model_variable would be defined or passed
    # aspect_prompt = "Generate a detailed backstory for a rogue."
    # some_model_variable = "gpt-4-turbo"

    generated_text = await llm_service.generate_text(
        prompt=aspect_prompt,
        current_user=current_user_pydantic_variable, # Passed as Pydantic model
        db=db_session_variable,                     # Passed as SQLAlchemy Session
        model=some_model_variable
    )
    return generated_text

def get_all_campaigns(db: Session):
    return db.query(orm_models.Campaign).all()

# --- GeneratedImage CRUD Functions ---
def delete_generated_image_by_blob_name(db: Session, blob_name: str, user_id: int) -> Optional[orm_models.GeneratedImage]:
    """
    Deletes a GeneratedImage record from the database based on its filename (blob_name)
    and user_id for authorization.
    Returns the deleted ORM object or None if not found or not authorized.
    """
    db_image = db.query(orm_models.GeneratedImage).filter(
        orm_models.GeneratedImage.filename == blob_name,
        orm_models.GeneratedImage.user_id == user_id
    ).first()

    if not db_image:
        # Could also check if it exists at all and then if user_id matches to give a more specific error,
        # but for deletion, "not found or not authorized" is often sufficient.
        return None

    db.delete(db_image)
    db.commit()
    return db_image

async def generate_character_aspect_text(
    db: Session,
    current_user_orm: orm_models.User, # Expecting the ORM model for API key access
    request: models.CharacterAspectGenerationRequest
) -> str:
    """
    Generates text for a specific aspect of a character using an LLM.
    """
    prompt_parts = []
    if request.character_name:
        prompt_parts.append(f"Character Name: {request.character_name}")

    context_info = []
    if request.aspect_to_generate == "description":
        if request.existing_appearance_description:
            context_info.append(f"Current Appearance: {request.existing_appearance_description}")
        prompt_parts.append(f"Generate a compelling character description.")
    elif request.aspect_to_generate == "appearance_description":
        if request.existing_description:
            context_info.append(f"Current Description: {request.existing_description}")
        prompt_parts.append(f"Generate a vivid appearance description for the character.")
    elif request.aspect_to_generate == "backstory_snippet":
        if request.existing_description:
            context_info.append(f"Current Description: {request.existing_description}")
        if request.existing_appearance_description:
            context_info.append(f"Current Appearance: {request.existing_appearance_description}")
        prompt_parts.append(f"Generate a brief backstory snippet (1-2 paragraphs) for the character.")
    else:
        # Fallback or error for unsupported aspect
        prompt_parts.append(f"Generate content for the character aspect: {request.aspect_to_generate}.")

    if context_info:
        prompt_parts.append("Consider the following existing details: " + " | ".join(context_info))

    if request.prompt_override:
        prompt_parts.append(f"Specific instructions from user: {request.prompt_override}")

    final_prompt = " ".join(prompt_parts)

    # Determine LLM service and model
    provider_name_from_request: Optional[str] = None
    model_specific_id_from_request: Optional[str] = None
    if request.model_id_with_prefix and "/" in request.model_id_with_prefix:
        provider_name_from_request, model_specific_id_from_request = request.model_id_with_prefix.split("/", 1)
    elif request.model_id_with_prefix:
        model_specific_id_from_request = request.model_id_with_prefix

    try:
        llm_service: LLMService = get_llm_service(
            db=db,
            current_user_orm=current_user_orm,
            provider_name=provider_name_from_request,
            model_id_with_prefix=request.model_id_with_prefix, # Pass the full prefixed ID
            campaign=None # No campaign context for character aspect generation
        )

        # Assuming a generic text generation method on LLMService
        # We might need to adapt this if a more specific method is preferred
        generated_text = await llm_service.generate_text(
            prompt=final_prompt,
            max_tokens=300, # Sensible default for a description/appearance
            temperature=0.7 # Default temperature
        )
        return generated_text.strip()

    except LLMServiceUnavailableError as e:
        # Re-raise or handle as appropriate for the API layer
        # For now, let's print and re-raise a more generic exception or specific HTTP error in endpoint
        print(f"LLM Service Error for character aspect: {e}")
        raise LLMServiceUnavailableError(f"LLM service unavailable: {str(e)}") # To be caught by API endpoint
    except Exception as e:
        print(f"Unexpected error during character aspect generation: {e}")
        # Consider logging traceback: import traceback; traceback.print_exc()
        raise Exception(f"Failed to generate character aspect: {str(e)}") # To be caught by API endpoint<|MERGE_RESOLUTION|>--- conflicted
+++ resolved
@@ -694,15 +694,8 @@
     aspect_prompt: str,
     current_user_orm_variable: orm_models.User, # Assuming this is the ORM model passed in
     db_session_variable: Session,
-<<<<<<< HEAD
-    some_model_variable: Optional[str] = None,
-    # Assuming llm_service is available in this scope, e.g., passed as an argument or globally
-    llm_service: LLMService  # Placeholder for actual LLMService type
-=======
     llm_service: LLMService,  # Placeholder for actual LLMService type
     some_model_variable: Optional[str] = None
-    # Assuming llm_service is available in this scope, e.g., passed as an argument or globally
->>>>>>> 74f7c24e
 ):
     """
     Hypothetical function to generate character aspect text.
