import httpx # For making async HTTP requests
import re # Added import
from typing import Optional, List, Dict, Any, AsyncGenerator
from fastapi import HTTPException
from sqlalchemy.orm import Session
from app.models import User as UserModel # Added UserModel import
from app.core.config import settings
from app.services.llm_service import AbstractLLMService, LLMGenerationError
from app.services.feature_prompt_service import FeaturePromptService

# Standard ignored API key for local OpenAI-compatible servers
LOCAL_LLM_DUMMY_API_KEY = "ollama" 

class LocalLLMService(AbstractLLMService):
    # Used by the factory to refer to this provider, matches settings.LOCAL_LLM_PROVIDER_NAME
    PROVIDER_NAME = settings.LOCAL_LLM_PROVIDER_NAME 

    def __init__(self, api_key: Optional[str] = None):
        super().__init__(api_key=api_key)
        self.api_base_url = settings.LOCAL_LLM_API_BASE_URL

        self.configured_successfully = bool(self.api_base_url)
        if not self.configured_successfully:
            raise ValueError(f"{self.PROVIDER_NAME.title()} API base URL not configured. Please set LOCAL_LLM_API_BASE_URL in your .env file.")
        
        if not self.api_base_url.endswith('/'):
            self.api_base_url += '/'
            
        self.client = httpx.AsyncClient(base_url=self.api_base_url, timeout=60.0)
        self.default_model_id = settings.LOCAL_LLM_DEFAULT_MODEL_ID
        self.feature_prompt_service = FeaturePromptService()

    async def close(self):
        """Closes the HTTP client session."""
        await self.client.aclose()

    async def is_available(self, current_user: UserModel, db: Session) -> bool:
        if not self.configured_successfully: # Relies on __init__ to set this based on api_base_url
            return False
        try:
            response = await self.client.get("models", headers={"Authorization": f"Bearer {LOCAL_LLM_DUMMY_API_KEY}"})
            return response.status_code == 200
        except httpx.RequestError as e:
            print(f"Error checking {self.PROVIDER_NAME.title()} availability: {e}")
            return False

    async def generate_text(
        self, 
        prompt: str, 
<<<<<<< HEAD
        current_user: UserModel,
        db: Session,
=======
        current_user: UserModel, # Changed from _current_user
        db: Session,             # Changed from _db
>>>>>>> 16315576
        model: Optional[str] = None, 
        temperature: float = 0.7,
        max_tokens: int = 1024
    ) -> str:
<<<<<<< HEAD
=======
        # Parameters current_user and db are now correctly named to match AbstractLLMService
        # The call to is_available below correctly uses these names.
>>>>>>> 16315576
        if not await self.is_available(current_user=current_user, db=db):
            raise HTTPException(status_code=503, detail=f"{self.PROVIDER_NAME.title()} service is not available or configured.")

        selected_model = model or self.default_model_id
        if not selected_model:
            raise HTTPException(status_code=400, detail=f"No model specified and no default model configured for {self.PROVIDER_NAME.title()}.")

        payload = {
            "model": selected_model,
            "messages": [{"role": "user", "content": prompt}],
            "temperature": temperature,
            "max_tokens": max_tokens,
            "stream": False, # For simplicity, not implementing streaming in this generic method
        }
        # Some servers might require these even if null, others might error.
        # if temperature is not None: payload["temperature"] = temperature
        # if max_tokens is not None: payload["max_tokens"] = max_tokens
        
        headers = {"Authorization": f"Bearer {LOCAL_LLM_DUMMY_API_KEY}"}

        try:
            response = await self.client.post("chat/completions", json=payload, headers=headers)
            response.raise_for_status() # Raises HTTPStatusError for 4xx/5xx responses
            
            data = response.json()
            if data.get("choices") and isinstance(data["choices"], list) and len(data["choices"]) > 0:
                message = data["choices"][0].get("message")
                if message and isinstance(message, dict) and message.get("content"):
                    return message["content"].strip()
            
            # If response structure is unexpected
            error_detail = f"{self.PROVIDER_NAME.title()} API response format unexpected: {data}"
            print(error_detail) # Log for debugging
            raise HTTPException(status_code=500, detail=error_detail)

        except httpx.HTTPStatusError as e:
            # Attempt to parse error from local LLM server response
            error_detail = f"Error from {self.PROVIDER_NAME.title()} API: {e.response.status_code} - {e.response.text}"
            try:
                err_json = e.response.json()
                if err_json.get("error") and isinstance(err_json["error"], dict) and err_json["error"].get("message"):
                    error_detail = f"{self.PROVIDER_NAME.title()} API Error: {err_json['error']['message']}"
                elif err_json.get("detail"): # Some FastAPI like errors
                     error_detail = f"{self.PROVIDER_NAME.title()} API Error: {err_json['detail']}"
            except Exception:
                pass # Keep the original text if JSON parsing fails
            print(error_detail)
            raise HTTPException(status_code=e.response.status_code, detail=error_detail)
        except httpx.RequestError as e: # Network errors
            error_detail = f"Network error connecting to {self.PROVIDER_NAME.title()} API: {e}"
            print(error_detail)
            raise HTTPException(status_code=503, detail=error_detail) # Service Unavailable
        except Exception as e: # Other unexpected errors
            error_detail = f"Unexpected error during {self.PROVIDER_NAME.title()} text generation: {type(e).__name__} - {e}"
            print(error_detail)
            raise HTTPException(status_code=500, detail=error_detail)


    async def list_available_models(self, current_user: UserModel, db: Session) -> List[Dict[str, Any]]:
        if not await self.is_available(current_user=current_user, db=db):
            return []

        try:
            response = await self.client.get("models", headers={"Authorization": f"Bearer {LOCAL_LLM_DUMMY_API_KEY}"})
            response.raise_for_status()
            
            data = response.json()
            models_list: List[Dict[str, Any]] = []
            
            api_models_data = []
            if isinstance(data, dict) and "data" in data and isinstance(data["data"], list): # Standard OpenAI format
                api_models_data = data["data"]
            elif isinstance(data, list): # Some compatible servers
                api_models_data = data
            elif isinstance(data, dict) and "models" in data and isinstance(data["models"], list): # Ollama native /api/tags or some /v1/models proxies
                 api_models_data = data["models"]
            else:
                print(f"Warning: Unexpected format from {self.PROVIDER_NAME.title()} /models endpoint: {data}")
                return []

            for model_obj in api_models_data:
                model_id = model_obj.get("id") or model_obj.get("model") or model_obj.get("name")
                if model_id:
                    friendly_name = model_obj.get("name", model_id)
                    # Default assumptions for local models
                    model_type = "chat"
                    supports_temperature = True
                    capabilities = ["chat"]

                    # Example: if 'coder' in model_id.lower(): model_type = "completion"; capabilities.append("code")

                    models_list.append({
                        "id": model_id,
                        "name": friendly_name,
                        "model_type": model_type,
                        "supports_temperature": supports_temperature,
                        "capabilities": capabilities
                    })
            
            return models_list
        except httpx.HTTPStatusError as e:
            print(f"Error listing models from {self.PROVIDER_NAME.title()} API: {e.response.status_code} - {e.response.text}")
        except httpx.RequestError as e:
            print(f"Network error connecting to {self.PROVIDER_NAME.title()} API for model listing: {e}")
        except Exception as e:
            print(f"Unexpected error parsing models from {self.PROVIDER_NAME.title()}: {type(e).__name__} - {e}")
        return [] # Return empty list on error


    # Implement other abstract methods by calling self.generate_text
    async def generate_campaign_concept(self, user_prompt: str, db: Session, current_user: UserModel, model: Optional[str] = None) -> str:
        custom_prompt = self.feature_prompt_service.get_prompt("Campaign", db=db)
        final_prompt = custom_prompt.format(user_prompt=user_prompt) if custom_prompt else f"Generate a detailed RPG campaign concept: {user_prompt}"
        return await self.generate_text(prompt=final_prompt, current_user=current_user, db=db, model=model)

    async def generate_titles(self, campaign_concept: str, db: Session, current_user: UserModel, count: int = 5, model: Optional[str] = None) -> list[str]:
        custom_prompt = self.feature_prompt_service.get_prompt("Campaign Names", db=db)
        final_prompt = custom_prompt.format(campaign_concept=campaign_concept, count=count) if custom_prompt else f"Generate {count} campaign titles for: {campaign_concept}. Each on a new line."
        generated_string = await self.generate_text(prompt=final_prompt, current_user=current_user, db=db, model=model)
        return [title.strip() for title in generated_string.split('\n') if title.strip()][:count]

<<<<<<< HEAD
    async def generate_toc(self, campaign_concept: str, db: Session, current_user: UserModel, model: Optional[str] = None) -> Dict[str, str]:
        if not await self.is_available(current_user=current_user, db=db):
=======
    def _parse_toc_string_with_types(self, raw_toc_string: str) -> List[Dict[str, str]]:
        parsed_toc_items = []
        regex = r"^\s*-\s*(.+?)\s*\[Type:\s*([^\]]+?)\s*\]\s*$"
        fallback_regex = r"^\s*-\s*(.+)"
        known_types = ["monster", "character", "npc", "location", "item", "quest", "chapter", "note", "world_detail", "generic", "unknown"]

        for line in raw_toc_string.splitlines():
            line = line.strip()
            if not line:
                continue
            match = re.match(regex, line, re.IGNORECASE)
            if match:
                title = match.group(1).strip()
                type_str = match.group(2).strip().lower()
                if type_str not in known_types:
                    print(f"Warning: Unknown type '{type_str}' found for title '{title}'. Defaulting to 'unknown'.")
                    type_str = "unknown"
                parsed_toc_items.append({"title": title, "type": type_str})
            else:
                fallback_match = re.match(fallback_regex, line)
                if fallback_match:
                    title = fallback_match.group(1).strip()
                    title = re.sub(r"\[(.*?)\]\(.*?\)", r"\1", title).strip()
                    if title:
                         parsed_toc_items.append({"title": title, "type": "unknown"})
        return parsed_toc_items

    async def generate_toc(self, campaign_concept: str, db: Session, current_user: UserModel, model: Optional[str] = None) -> List[Dict[str, str]]: # Added current_user
        if not await self.is_available(current_user=current_user, db=db): # Pass args
>>>>>>> 16315576
            raise HTTPException(status_code=503, detail=f"{self.PROVIDER_NAME.title()} service is not available or configured.")
        if not campaign_concept:
            raise ValueError("Campaign concept cannot be empty.")

        display_prompt_template = self.feature_prompt_service.get_prompt("TOC Display", db=db)
        if not display_prompt_template:
            raise LLMGenerationError(f"Display TOC prompt template ('TOC Display') not found for {self.PROVIDER_NAME}.")

        try:
            display_final_prompt = display_prompt_template.format(campaign_concept=campaign_concept)
        except KeyError:
            print(f"ERROR: {self.PROVIDER_NAME.title()} formatting 'TOC Display' prompt failed due to KeyError. Prompt: '{display_prompt_template}' Concept: '{campaign_concept}'")
            raise LLMGenerationError(f"Failed to format 'TOC Display' prompt due to unexpected placeholders for {self.PROVIDER_NAME.title()}.")

        raw_toc_string = await self.generate_text(
            prompt=display_final_prompt,
<<<<<<< HEAD
            current_user=current_user, db=db,
            model=model,
=======
            current_user=current_user, db=db, # Pass args
            model=model, # Use the model passed to generate_toc
>>>>>>> 16315576
            temperature=0.5,
            max_tokens=700
        )
        if not raw_toc_string:
             raise LLMGenerationError(f"{self.PROVIDER_NAME.title()} API call for Display TOC succeeded but returned no usable content.")

<<<<<<< HEAD
        homebrewery_prompt_template = self.feature_prompt_service.get_prompt("TOC Homebrewery", db=db)
        if not homebrewery_prompt_template:
            raise LLMGenerationError(f"Homebrewery TOC prompt template ('TOC Homebrewery') not found for {self.PROVIDER_NAME}.")
        homebrewery_final_prompt = homebrewery_prompt_template.format(campaign_concept=campaign_concept)

        generated_homebrewery_toc = await self.generate_text(
            prompt=homebrewery_final_prompt,
            current_user=current_user, db=db,
            model=model,
            temperature=0.5,
            max_tokens=1000
        )
        if not generated_homebrewery_toc:
             raise LLMGenerationError(f"{self.PROVIDER_NAME.title()} API call for Homebrewery TOC succeeded but returned no usable content.")

        return {
            "display_toc": generated_display_toc,
            "homebrewery_toc": generated_homebrewery_toc
        }
=======
        return self._parse_toc_string_with_types(raw_toc_string)
>>>>>>> 16315576

    async def generate_section_content(
        self,
        campaign_concept: str,
        db: Session,
        current_user: UserModel, # Added current_user
        existing_sections_summary: Optional[str],
        section_creation_prompt: Optional[str],
        section_title_suggestion: Optional[str],
        model: Optional[str] = None,
        section_type: Optional[str] = None
    ) -> str:
        effective_section_prompt = section_creation_prompt
        type_based_instruction = ""

        if section_type and section_type.lower() not in ["generic", "unknown", "", None]:
            title_str = section_title_suggestion or "the current section"
            if section_type.lower() == "npc" or section_type.lower() == "character":
                type_based_instruction = f"This section is about an NPC or character named '{title_str}'. Generate a detailed description including appearance, personality, motivations, potential plot hooks, and if appropriate, a basic stat block suitable for a tabletop RPG."
            elif section_type.lower() == "location":
                type_based_instruction = f"This section describes a location: '{title_str}'. Detail its key features, atmosphere, inhabitants (if any), notable points of interest, secrets, and potential encounters."
            elif section_type.lower() == "chapter" or section_type.lower() == "quest":
                type_based_instruction = f"This section outlines a chapter or quest titled '{title_str}'. Describe the main events, objectives, challenges, potential rewards, and any key NPCs or locations involved."
            else: # Other specific types
                type_based_instruction = f"This section is specifically about '{title_str}' which is a '{section_type}'. Generate detailed content appropriate for this type."

        if not effective_section_prompt and type_based_instruction:
            effective_section_prompt = type_based_instruction
        elif effective_section_prompt and type_based_instruction:
            effective_section_prompt = f"{type_based_instruction}\n\nFurther specific instructions for this section: {section_creation_prompt}"
        elif not effective_section_prompt:
            effective_section_prompt = "Continue the story logically, introducing new elements or developing existing ones."

        custom_prompt_template = self.feature_prompt_service.get_prompt("Section Content", db=db)
        final_prompt_for_generation: str
        if custom_prompt_template:
            final_prompt_for_generation = custom_prompt_template.format(
                campaign_concept=campaign_concept,
                existing_sections_summary=existing_sections_summary or "N/A",
                section_creation_prompt=effective_section_prompt, # Use the refined prompt
                section_title_suggestion=section_title_suggestion or "Untitled Section"
            )
        else: # Fallback default prompt construction
            prompt_parts = ["You are writing a new section for a tabletop role-playing game campaign."]
            prompt_parts.append(f"The overall campaign concept is:\n{campaign_concept}\n")
            if existing_sections_summary:
                prompt_parts.append(f"So far, the campaign includes these sections (titles or brief summaries):\n{existing_sections_summary}\n")

            title_display = section_title_suggestion or "Untitled Section"
            type_display = section_type or "Generic"
            prompt_parts.append(f"This new section is titled '{title_display}' and is of type '{type_display}'.\n")

            prompt_parts.append(f"The specific instructions or starting prompt for this section are: {effective_section_prompt}\n")
            prompt_parts.append("Generate detailed and engaging content for this new section.")
            final_prompt_for_generation = "\n".join(prompt_parts)
            
        return await self.generate_text(prompt=final_prompt_for_generation, current_user=current_user, db=db, model=model, temperature=0.7, max_tokens=4000)

    async def generate_homebrewery_toc_from_sections(self, sections_summary: str, db: Session, current_user: UserModel, model: Optional[str] = None) -> str:
        if not await self.is_available(current_user=current_user, db=db):
            raise HTTPException(status_code=503, detail=f"{self.PROVIDER_NAME.title()} service is not available or configured.")

        if not sections_summary:
            return "{{toc,wide\n# Table Of Contents\n}}\n"

        prompt_template_str = self.feature_prompt_service.get_prompt("TOC Homebrewery", db=db)
        if not prompt_template_str:
            raise LLMGenerationError(f"Homebrewery TOC prompt template ('TOC Homebrewery') not found for {self.PROVIDER_NAME}.")

        final_prompt = prompt_template_str.format(sections_summary=sections_summary)

        generated_toc = await self.generate_text(
            prompt=final_prompt,
            current_user=current_user,
            db=db,
            model=model, # Pass the model selected for this operation
            temperature=0.3, # Consistent with other services
            max_tokens=1000    # Consistent with other services
        )
        if not generated_toc:
            raise LLMGenerationError(f"{self.PROVIDER_NAME.title()} API call for Homebrewery TOC from sections succeeded but returned no usable content.")

        return generated_toc<|MERGE_RESOLUTION|>--- conflicted
+++ resolved
@@ -47,22 +47,12 @@
     async def generate_text(
         self, 
         prompt: str, 
-<<<<<<< HEAD
         current_user: UserModel,
         db: Session,
-=======
-        current_user: UserModel, # Changed from _current_user
-        db: Session,             # Changed from _db
->>>>>>> 16315576
         model: Optional[str] = None, 
         temperature: float = 0.7,
         max_tokens: int = 1024
     ) -> str:
-<<<<<<< HEAD
-=======
-        # Parameters current_user and db are now correctly named to match AbstractLLMService
-        # The call to is_available below correctly uses these names.
->>>>>>> 16315576
         if not await self.is_available(current_user=current_user, db=db):
             raise HTTPException(status_code=503, detail=f"{self.PROVIDER_NAME.title()} service is not available or configured.")
 
@@ -184,10 +174,6 @@
         generated_string = await self.generate_text(prompt=final_prompt, current_user=current_user, db=db, model=model)
         return [title.strip() for title in generated_string.split('\n') if title.strip()][:count]
 
-<<<<<<< HEAD
-    async def generate_toc(self, campaign_concept: str, db: Session, current_user: UserModel, model: Optional[str] = None) -> Dict[str, str]:
-        if not await self.is_available(current_user=current_user, db=db):
-=======
     def _parse_toc_string_with_types(self, raw_toc_string: str) -> List[Dict[str, str]]:
         parsed_toc_items = []
         regex = r"^\s*-\s*(.+?)\s*\[Type:\s*([^\]]+?)\s*\]\s*$"
@@ -217,7 +203,6 @@
 
     async def generate_toc(self, campaign_concept: str, db: Session, current_user: UserModel, model: Optional[str] = None) -> List[Dict[str, str]]: # Added current_user
         if not await self.is_available(current_user=current_user, db=db): # Pass args
->>>>>>> 16315576
             raise HTTPException(status_code=503, detail=f"{self.PROVIDER_NAME.title()} service is not available or configured.")
         if not campaign_concept:
             raise ValueError("Campaign concept cannot be empty.")
@@ -234,20 +219,14 @@
 
         raw_toc_string = await self.generate_text(
             prompt=display_final_prompt,
-<<<<<<< HEAD
             current_user=current_user, db=db,
             model=model,
-=======
-            current_user=current_user, db=db, # Pass args
-            model=model, # Use the model passed to generate_toc
->>>>>>> 16315576
             temperature=0.5,
             max_tokens=700
         )
         if not raw_toc_string:
              raise LLMGenerationError(f"{self.PROVIDER_NAME.title()} API call for Display TOC succeeded but returned no usable content.")
 
-<<<<<<< HEAD
         homebrewery_prompt_template = self.feature_prompt_service.get_prompt("TOC Homebrewery", db=db)
         if not homebrewery_prompt_template:
             raise LLMGenerationError(f"Homebrewery TOC prompt template ('TOC Homebrewery') not found for {self.PROVIDER_NAME}.")
@@ -267,9 +246,6 @@
             "display_toc": generated_display_toc,
             "homebrewery_toc": generated_homebrewery_toc
         }
-=======
-        return self._parse_toc_string_with_types(raw_toc_string)
->>>>>>> 16315576
 
     async def generate_section_content(
         self,
