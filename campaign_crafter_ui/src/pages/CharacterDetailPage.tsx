import React, { useEffect, useState, useCallback } from 'react';
import { useParams, Link, useNavigate } from 'react-router-dom';
import * as characterService from '../services/characterService';
// Corrected import: CharacterImageGenerationRequest and CharacterUpdate from characterTypes
import { Character, CharacterStats, CharacterImageGenerationRequest, CharacterUpdate } from '../types/characterTypes';
import * as campaignService from '../services/campaignService';
import { Campaign } from '../types/campaignTypes';
import { ChatMessage as CharacterChatMessage } from '../components/characters/CharacterChatPanel'; // Import ChatMessage type
import LoadingSpinner from '../components/common/LoadingSpinner';
import ImagePreviewModal from '../components/modals/ImagePreviewModal';
import AlertMessage from '../components/common/AlertMessage';
import ConfirmationModal from '../components/modals/ConfirmationModal';
import CharacterImagePromptModal, { CharacterImageGenSettings } from '../components/modals/CharacterImagePromptModal';
import CharacterChatPanel from '../components/characters/CharacterChatPanel';
import {
  DndContext,
  closestCenter,
  KeyboardSensor,
  PointerSensor,
  useSensor,
  useSensors,
  DragEndEvent,
} from '@dnd-kit/core';
import {
  arrayMove,
  SortableContext,
  sortableKeyboardCoordinates,
  useSortable,
  rectSortingStrategy, // Or verticalListSortingStrategy if preferred for single column
} from '@dnd-kit/sortable';
import { CSS } from '@dnd-kit/utilities';
import './CharacterDetailPage.css';

const DEFAULT_PLACEHOLDER_IMAGE = '/logo_placeholder.svg';

// New Sortable Item Component for Character Images
interface SortableCharacterImageProps {
  id: string; // Using image URL as ID
  url: string;
  characterName: string;
  index: number;
  onImageClick: (url: string) => void;
}

const SortableCharacterImage: React.FC<SortableCharacterImageProps> = ({ id, url, characterName, index, onImageClick }) => {
  const {
    attributes,
    listeners,
    setNodeRef,
    transform,
    transition,
    isDragging, // Added to provide dragging style
  } = useSortable({ id });

  const itemStyle = { // Renamed from style to avoid conflict if CharacterDetailPage itself has a 'style' const
    transform: CSS.Transform.toString(transform),
    transition,
    cursor: 'grab',
    // Opacity will be handled by CSS via the 'dragging' class
  };

  return (
    <div
      ref={setNodeRef}
      style={itemStyle}
      {...attributes}
      {...listeners}
      className={`character-image-thumbnail-wrapper ${isDragging ? 'dragging' : ''}`} // Conditionally add 'dragging' class
      onClick={() => onImageClick(url)}
    >
      <img
        src={url}
        alt={`${characterName} ${index + 1}`}
        className="character-image-thumbnail" // Existing class
        onError={(e) => {
          const target = e.target as HTMLImageElement;
          if (target.src !== DEFAULT_PLACEHOLDER_IMAGE) {
            target.src = DEFAULT_PLACEHOLDER_IMAGE;
            target.alt = "Placeholder image";
          }
        }}
      />
    </div>
  );
};

const CharacterDetailPage: React.FC = () => {
    const { characterId } = useParams<{ characterId: string }>();
    const navigate = useNavigate();

    const [character, setCharacter] = useState<Character | null>(null);
    const [loading, setLoading] = useState<boolean>(true);
    const [error, setError] = useState<string | null>(null);
    const [successMessage, setSuccessMessage] = useState<string | null>(null);


    // Campaign association state
    const [userCampaigns, setUserCampaigns] = useState<Campaign[]>([]);
    const [selectedCampaignToLink, setSelectedCampaignToLink] = useState<string>('');
    const [linkError, setLinkError] = useState<string | null>(null);
    const [isLinking, setIsLinking] = useState<boolean>(false);
    const [associatedCampaigns, setAssociatedCampaigns] = useState<Campaign[]>([]);

    // LLM Interaction state
    const [llmUserPrompt, setLlmUserPrompt] = useState<string>('');
    const [llmResponse, setLlmResponse] = useState<string | null>(null);
    const [isGeneratingResponse, setIsGeneratingResponse] = useState<boolean>(false);
    const [llmError, setLlmError] = useState<string | null>(null);

    // Image Generation State
    const [isGeneratingImage, setIsGeneratingImage] = useState<boolean>(false);
    const [imageGenError, setImageGenError] = useState<string | null>(null);

    // Image Preview Modal State
    const [showImagePreviewModal, setShowImagePreviewModal] = useState<boolean>(false);
    const [selectedImageUrl, setSelectedImageUrl] = useState<string | null>(null);

    // Delete Confirmation Modal State
    const [showDeleteModal, setShowDeleteModal] = useState<boolean>(false);
    const [isDeleting, setIsDeleting] = useState<boolean>(false);

    // New Modal State for Character Image Generation Prompt
    const [isCharImagePromptModalOpen, setIsCharImagePromptModalOpen] = useState<boolean>(false);

    // Character Chat Panel State
    const [isChatPanelOpen, setIsChatPanelOpen] = useState<boolean>(false);
<<<<<<< HEAD

    // DND Kit Sensors
    const sensors = useSensors(
        useSensor(PointerSensor, {
            // Require the mouse to move by 8 pixels before starting a drag
            // Allows click events to fire if movement is less than this.
            activationConstraint: {
                distance: 8,
            },
        }),
        useSensor(KeyboardSensor, {
            coordinateGetter: sortableKeyboardCoordinates,
        })
    );

    const handleDragEnd = async (event: DragEndEvent) => {
        const { active, over } = event;

        if (active.id !== over?.id && character && character.image_urls) {
            const oldIndex = character.image_urls.findIndex(url => url === active.id);
            const newIndex = character.image_urls.findIndex(url => url === over?.id);

            if (oldIndex === -1 || newIndex === -1) return; // Should not happen if IDs are URLs

            const newImageUrls = arrayMove(character.image_urls, oldIndex, newIndex);

            // Optimistic update
            setCharacter(prev => prev ? { ...prev, image_urls: newImageUrls } : null);

            // Persist to backend
            try {
                const payload: CharacterUpdate = { image_urls: newImageUrls };
                // Assuming character.id is available and correct
                await characterService.updateCharacter(character.id, payload);
                // Optionally show a success message or rely on optimistic update
                setSuccessMessage("Image order saved.");
                setTimeout(() => setSuccessMessage(null), 3000);
            } catch (err) {
                console.error("Failed to save image order:", err);
                setError("Failed to save new image order. Reverting.");
                // Revert optimistic update on error
                setCharacter(prev => prev ? { ...prev, image_urls: character.image_urls } : null);
                setTimeout(() => setError(null), 5000);
            }
        }
    };
=======
    // Optional: const [chatPanelWidth, setChatPanelWidth] = useState<number>(350);
    const [chatHistory, setChatHistory] = useState<Array<CharacterChatMessage>>([]);
>>>>>>> 85b66b5a


    const fetchCharacterAndCampaignData = useCallback(async () => {
        if (!characterId) {
            setError("No character ID provided.");
            setLoading(false);
            return;
        }
        setLoading(true);
        setError(null);
        setSuccessMessage(null);
        try {
            const id = parseInt(characterId, 10);
            if (isNaN(id)) {
                setError("Invalid character ID.");
                setLoading(false);
                return;
            }

            const [fetchedCharacter, campaigns, linkedCampaigns] = await Promise.all([
                characterService.getCharacterById(id),
                campaignService.getAllCampaigns(),
                characterService.getCharacterCampaigns(id)
            ]);

            setCharacter(fetchedCharacter);
            setUserCampaigns(campaigns);
            setAssociatedCampaigns(linkedCampaigns);

        } catch (err: any) {
            console.error("Failed to fetch character page data:", err);
            const errMsg = err.response?.data?.detail || 'Failed to load character details or campaigns.';
            if (err.response && err.response.status === 404) {
                setError('Character not found.');
            } else if (err.response && err.response.status === 403) {
                setError('You are not authorized to view this character or related campaigns.');
            } else {
                setError(errMsg);
            }
            setCharacter(null);
            setUserCampaigns([]);
            setAssociatedCampaigns([]);
        } finally {
            setLoading(false);
        }
    }, [characterId]);

    useEffect(() => {
        fetchCharacterAndCampaignData();
    }, [fetchCharacterAndCampaignData]);


    const handleLinkCampaign = async () => {
        if (!character || !selectedCampaignToLink) {
            setLinkError("Please select a campaign to link.");
            return;
        }
        setIsLinking(true);
        setLinkError(null);
        setSuccessMessage(null);
        try {
            const campaignIdToLink = parseInt(selectedCampaignToLink, 10);
            await characterService.linkCharacterToCampaign(character.id, campaignIdToLink);
            setSuccessMessage(`${character.name} successfully linked to campaign.`);
            setSelectedCampaignToLink('');
            const updatedLinkedCampaigns = await characterService.getCharacterCampaigns(character.id);
            setAssociatedCampaigns(updatedLinkedCampaigns);
        } catch (err: any) {
            console.error("Failed to link character to campaign:", err);
            setLinkError(err.response?.data?.detail || "Failed to link campaign.");
        } finally {
            setIsLinking(false);
        }
    };

    const handleUnlinkCampaign = async (campaignIdToUnlink: number, campaignTitle: string) => {
        if (!character) return;
        if (window.confirm(`Are you sure you want to unlink ${character.name} from campaign "${campaignTitle}"?`)) {
            setIsLinking(true);
            setLinkError(null);
            setSuccessMessage(null);
            try {
                await characterService.unlinkCharacterFromCampaign(character.id, campaignIdToUnlink);
                setSuccessMessage(`${character.name} successfully unlinked from campaign "${campaignTitle}".`);
                setAssociatedCampaigns(prev => prev.filter(c => c.id !== campaignIdToUnlink));
            } catch (err: any) {
                console.error("Failed to unlink character from campaign:", err);
                setLinkError(err.response?.data?.detail || "Failed to unlink campaign.");
            } finally {
                setIsLinking(false);
            }
        }
    };

    const openDeleteModal = () => {
        setShowDeleteModal(true);
        setError(null);
        setSuccessMessage(null);
    };

    const closeDeleteModal = () => {
        setShowDeleteModal(false);
    };

    const handleDeleteCharacter = async () => {
        if (!character) return;

        setIsDeleting(true);
        setError(null);
        try {
            await characterService.deleteCharacter(character.id);
            // alert('Character deleted successfully.'); // Using AlertMessage now
            navigate('/characters', { state: { successMessage: `Character "${character.name}" deleted successfully.` } });
        } catch (err: any) {
            console.error("Failed to delete character:", err);
            setError(err.response?.data?.detail || 'Failed to delete character. Please try again.');
            setIsDeleting(false); // Only set isDeleting to false on error, on success we navigate
            closeDeleteModal(); // Close modal on error
        }
    };


    const renderStats = (stats: CharacterStats | null | undefined) => {
        if (!stats) return <p className="text-muted">No stats available.</p>;

        const statItems = [
            { label: "STR", value: stats.strength },
            { label: "DEX", value: stats.dexterity },
            { label: "CON", value: stats.constitution },
            { label: "INT", value: stats.intelligence },
            { label: "WIS", value: stats.wisdom },
            { label: "CHA", value: stats.charisma },
        ];

        return (
            <div className="character-stats-grid">
                {statItems.map(stat => (
                    <div key={stat.label} className="stat-item">
                        <span className="stat-label">{stat.label}</span>
                        <span className="stat-value">{stat.value ?? '10'}</span>
                    </div>
                ))}
            </div>
        );
    };

    const handleGenerateNewImage = async () => {
        if (!character) {
            setImageGenError("Character data not available.");
            return;
        }
        setIsCharImagePromptModalOpen(true); // Open the new modal instead of direct generation
    };

    const handleSubmitCharacterImageGeneration = async (basePrompt: string, additionalDetails: string, settings: CharacterImageGenSettings) => {
        if (!character) {
            setImageGenError("Character data not available for image generation.");
            return;
        }
        setIsGeneratingImage(true);
        setImageGenError(null);
        setSuccessMessage(null);
        setIsCharImagePromptModalOpen(false); // Close modal on submit

        try {
            const finalAdditionalDetails = `${basePrompt} ${additionalDetails}`.trim();

            const requestPayload: CharacterImageGenerationRequest = {
                additional_prompt_details: finalAdditionalDetails, // This contains the user's full desired prompt info
                model_name: settings.model_name,
                size: settings.size,
                quality: settings.quality,
                steps: settings.steps,
                cfg_scale: settings.cfg_scale,
                gemini_model_name: settings.gemini_model_name,
            };

            const updatedCharacter = await characterService.generateCharacterImage(character.id, requestPayload);
            setCharacter(updatedCharacter); // Update character state with the new image URL
            setSuccessMessage("New image generated successfully!");

        } catch (err: any) { // Ensure this catch is correctly placed
            console.error("Failed to generate character image:", err);
            setImageGenError(err.response?.data?.detail || "Failed to generate image for character.");
        } finally {
            setIsGeneratingImage(false);
        }
    };


    const handleGenerateCharacterResponse = async () => {
        if (!character || !llmUserPrompt.trim()) {
            setLlmError("Please enter a prompt for the character.");
            return;
        }
        setIsGeneratingResponse(true);
        setLlmError(null);
        // setLlmResponse(null); // Clear previous direct response, new one will come via history

        const userMessage: CharacterChatMessage = { speaker: 'user', text: llmUserPrompt };
        // Optimistically update UI with user's message
        // Create a snapshot of history *before* this user message for the API call
        const historyForApi = [...chatHistory];
        setChatHistory(prevHistory => [...prevHistory, userMessage]);

        const currentPrompt = llmUserPrompt; // Capture before clearing
        setLlmUserPrompt(''); // Clear the input field immediately

        try {
            // Send the history *before* the current user message for context,
            // and the current user message as the new prompt.
            // The backend is expected to handle the prompt and the history separately.
            // The `historyForApi` is what the character is responding *to*, considering `currentPrompt` as the newest thing.
            // However, the backend was updated to expect chat_history to include the latest user message.
            // So, we send `chatHistory` including the just-added user message.
            const updatedHistoryForApi = [...historyForApi, userMessage];

            const response = await characterService.generateCharacterResponse(character.id, {
                prompt: currentPrompt, // Still send the current prompt explicitly
                chat_history: updatedHistoryForApi.map(msg => ({ // Ensure plain objects if service expects that
                    speaker: msg.speaker,
                    text: msg.text,
                })),
            });

            const aiMessage: CharacterChatMessage = { speaker: character.name, text: response.text };
            setChatHistory(prevHistory => [...prevHistory, aiMessage]);
            setLlmResponse(null); // Ensure any old direct llmResponse is cleared
        } catch (err: any) {
            console.error("Failed to generate character response:", err);
            setLlmError(err.response?.data?.detail || "Failed to get response from character.");
            // Optional: If user message failed to send, remove it from history
            // setChatHistory(prevHistory => prevHistory.slice(0, -1));
        } finally {
            setIsGeneratingResponse(false);
        }
    };

    const handleImageClick = (imageUrl: string) => {
        setSelectedImageUrl(imageUrl);
        setShowImagePreviewModal(true);
    };

    const closeImagePreviewModal = () => {
        setShowImagePreviewModal(false);
        setSelectedImageUrl(null);
    };


    if (loading && !character) {
        return (
            <div className="container mt-3 d-flex justify-content-center align-items-center" style={{ minHeight: '80vh' }}>
                <LoadingSpinner />
            </div>
        );
    }

    if (error && !character) { // If character fetch failed entirely
        return (
            <div className="container mt-3">
                <AlertMessage type="error" message={error} />
                <Link to="/characters" className="btn btn-secondary mt-3">
                    Back to Character List
                </Link>
            </div>
        );
    }

    if (!character) {
        return (
            <div className="container mt-3">
                <AlertMessage type="info" message="Character data is not available or could not be loaded." />
                <Link to="/characters" className="btn btn-secondary mt-3">
                    Back to Character List
                </Link>
            </div>
        );
    }

    // Filter out campaigns that are already associated for the link dropdown
    const availableCampaignsToLink = userCampaigns.filter(
        camp => !associatedCampaigns.some(ac => ac.id === camp.id)
    );

    return (
        <div className="container mt-4 character-detail-page">
            <div className="page-header-nav mb-3">
                <Link to="/characters" className="btn btn-sm btn-outline-secondary">
                    &larr; Back to Character List
                </Link>
            </div>
            <div className="page-header mb-4">
                {/* Title now takes available space, actions are on the right */}
                <h1 className="character-title">{character.name}</h1>
                <div className="header-actions">
                    <Link to={`/characters/${character.id}/edit`} className="btn btn-outline-primary me-2">
                        Edit Character
                    </Link>
                    <button onClick={openDeleteModal} className="btn btn-outline-danger me-2">
                        Delete Character
                    </button>
                    <button
                        onClick={() => setIsChatPanelOpen(prev => !prev)}
                        className="btn btn-outline-info"
                        title={isChatPanelOpen ? "Close Chat" : "Chat with Character"}
                    >
                        {/* Use an icon here if available, e.g., <ChatIcon /> */}
                        💬 Chat
                    </button>
                </div>
            </div>

            {error && <AlertMessage type="error" message={error} onClose={() => setError(null)} />}
            {successMessage && <AlertMessage type="success" message={successMessage} onClose={() => setSuccessMessage(null)} />}

            {/* Main Content Grid */}
            <div className="character-content-grid">
                {/* Left Column: Core Details */}
                <div className="character-main-column">
                    {character.description && (
                        <div className="card data-card mb-3">
                            <div className="card-header">Description</div>
                            <div className="card-body">
                                <p className="card-text pre-wrap">{character.description}</p>
                            </div>
                        </div>
                    )}

                    {character.appearance_description && (
                        <div className="card data-card mb-3">
                            <div className="card-header">Appearance</div>
                            <div className="card-body">
                                <p className="card-text pre-wrap">{character.appearance_description}</p>
                            </div>
                        </div>
                    )}

                    {character.notes_for_llm && (
                        <div className="card data-card mb-3">
                            <div className="card-header">Notes for LLM</div>
                            <div className="card-body">
                                <p className="card-text pre-wrap">{character.notes_for_llm}</p>
                            </div>
                        </div>
                    )}
                </div>

                {/* Right Column: Stats, Images, etc. */}
                <div className="character-sidebar-column">
                    <div className="card data-card mb-3">
                        <div className="card-header">Stats</div>
                        <div className="card-body">
                            {renderStats(character.stats)}
                        </div>
                    </div>

                    <div className="card data-card mb-3">
                        <div className="card-header d-flex justify-content-between align-items-center">
                            Images
                            <button
                                className="btn btn-sm btn-success"
                                onClick={handleGenerateNewImage}
                                disabled={isGeneratingImage}
                            >
                                {isGeneratingImage ? <><LoadingSpinner /> Generating...</> : 'Generate New'}
                            </button>
                        </div>
                        <div className="card-body">
                            {imageGenError && <AlertMessage type="error" message={imageGenError} onClose={() => setImageGenError(null)} />}
                            <DndContext
                                sensors={sensors}
                                collisionDetection={closestCenter}
                                onDragEnd={handleDragEnd}
                            >
                                <SortableContext
                                    items={character.image_urls?.map(url => url) || []}
                                    strategy={rectSortingStrategy} // Good for grids
                                >
                                    <div className="character-image-gallery">
                                        {character.image_urls && character.image_urls.length > 0 ? (
                                            character.image_urls.map((url, index) => (
                                                <SortableCharacterImage
                                                    key={url} // Use URL as key for DND
                                                    id={url}  // Use URL as ID for DND
                                                    url={url}
                                                    characterName={character.name}
                                                    index={index}
                                                    onImageClick={handleImageClick}
                                                />
                                            ))
                                        ) : (
                                            !isGeneratingImage && <p className="text-muted small">No images provided. Try generating one!</p>
                                        )}
                                        {isGeneratingImage && (!character.image_urls || character.image_urls.length === 0) &&
                                            <div className="text-center w-100"><LoadingSpinner /> <p className="text-muted small mt-1">Generating first image...</p></div>
                                        }
                                    </div>
                                </SortableContext>
                            </DndContext>
                        </div>
                    </div>
                </div>
            </div>


            {character.video_clip_urls && character.video_clip_urls.length > 0 && (
                 <div className="card data-card mb-3">
                    <div className="card-header">Video Clips</div>
                    <div className="card-body">
                        <ul className="list-unstyled">
                        {character.video_clip_urls.map((url, index) => (
                            <li key={index}><a href={url} target="_blank" rel="noopener noreferrer">{url}</a></li>
                        ))}
                        </ul>
                    </div>
                </div>
            )}

            {/* Old LLM Interaction Section - REMOVED */}

            {/* Campaign Association Management - Full Width */}
            <div className="card data-card mb-3">
                <div className="card-header">Campaign Associations</div>
                <div className="card-body">
                    {linkError && <AlertMessage type="error" message={linkError} onClose={() => setLinkError(null)} />}
                    <h5>Currently In Campaigns:</h5>
                    {associatedCampaigns.length > 0 ? (
                        <ul className="list-group list-group-flush mb-3">
                            {associatedCampaigns.map(camp => (
                                <li key={camp.id} className="list-group-item d-flex justify-content-between align-items-center">
                                    <Link to={`/campaign/${camp.id}`}>{camp.title}</Link>
                                    <button
                                        className="btn btn-sm btn-outline-warning"
                                        onClick={() => handleUnlinkCampaign(camp.id, camp.title)}
                                        disabled={isLinking}
                                    >
                                        {isLinking ? <LoadingSpinner /> : 'Unlink'}
                                    </button>
                                </li>
                            ))}
                        </ul>
                    ) : (
                        <p className="text-muted">Not currently associated with any campaigns.</p>
                    )}
                    <hr />
                    <h5>Link to a Campaign:</h5>
                    {userCampaigns.length > 0 && availableCampaignsToLink.length > 0 ? (
                        <div className="input-group">
                            <select
                                className="form-select"
                                value={selectedCampaignToLink}
                                onChange={(e) => setSelectedCampaignToLink(e.target.value)}
                                disabled={isLinking}
                            >
                                <option value="">Select a campaign...</option>
                                {availableCampaignsToLink.map(camp => (
                                    <option key={camp.id} value={camp.id}>{camp.title}</option>
                                ))}
                            </select>
                            <button
                                className="btn btn-outline-success"
                                type="button"
                                onClick={handleLinkCampaign}
                                disabled={!selectedCampaignToLink || isLinking}
                            >
                                {isLinking ? <><LoadingSpinner /> Linking...</> : 'Link to Campaign'}
                            </button>
                        </div>
                    ) : (
                         userCampaigns.length > 0 && availableCampaignsToLink.length === 0 ?
                         <p className="text-muted">This character is already linked to all your available campaigns.</p> :
                         <p className="text-muted">You don't have any campaigns to link this character to, or no unlinked campaigns available.</p>
                    )}
                </div>
            </div>

            {/* "Back to Character List" button removed from here */}

            {selectedImageUrl && (
                <ImagePreviewModal
                    isOpen={showImagePreviewModal}
                    onClose={closeImagePreviewModal}
                    imageUrl={selectedImageUrl}
                    imageAlt={`${character.name} - Preview`}
                />
            )}

            {character && (
                <ConfirmationModal
                    isOpen={showDeleteModal}
                    title="Confirm Deletion"
                    message={`Are you sure you want to delete the character "${character.name}"? This action cannot be undone.`}
                    onConfirm={handleDeleteCharacter}
                    onCancel={closeDeleteModal}
                    confirmButtonText="Delete"
                    cancelButtonText="Cancel"
                    isConfirming={isDeleting}
                    confirmButtonVariant="danger"
                />
            )}

            {character && (
              <CharacterImagePromptModal
                isOpen={isCharImagePromptModalOpen}
                onClose={() => setIsCharImagePromptModalOpen(false)}
                character={character}
                onSubmit={handleSubmitCharacterImageGeneration}
                isGenerating={isGeneratingImage}
              />
            )}

            {character && (
                <CharacterChatPanel
                    characterName={character.name}
                    isOpen={isChatPanelOpen}
                    onClose={() => setIsChatPanelOpen(false)}
                    llmUserPrompt={llmUserPrompt}
                    setLlmUserPrompt={setLlmUserPrompt}
                    handleGenerateCharacterResponse={handleGenerateCharacterResponse}
                    isGeneratingResponse={isGeneratingResponse}
                    llmResponse={llmResponse} // This could be removed if panel solely relies on chatHistory
                    llmError={llmError}
                    chatHistory={chatHistory} // Pass the chat history
                />
            )}
        </div>
    );
};

export default CharacterDetailPage;<|MERGE_RESOLUTION|>--- conflicted
+++ resolved
@@ -124,7 +124,9 @@
 
     // Character Chat Panel State
     const [isChatPanelOpen, setIsChatPanelOpen] = useState<boolean>(false);
-<<<<<<< HEAD
+
+      // Optional: const [chatPanelWidth, setChatPanelWidth] = useState<number>(350);
+    const [chatHistory, setChatHistory] = useState<Array<CharacterChatMessage>>([]);
 
     // DND Kit Sensors
     const sensors = useSensors(
@@ -171,10 +173,6 @@
             }
         }
     };
-=======
-    // Optional: const [chatPanelWidth, setChatPanelWidth] = useState<number>(350);
-    const [chatHistory, setChatHistory] = useState<Array<CharacterChatMessage>>([]);
->>>>>>> 85b66b5a
 
 
     const fetchCharacterAndCampaignData = useCallback(async () => {
